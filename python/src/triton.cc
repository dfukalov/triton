--- conflicted
+++ resolved
@@ -19,15 +19,9 @@
 #include "triton/Dialect/Triton/IR/Types.h"
 #include "triton/Dialect/Triton/Transforms/Passes.h"
 #include "triton/Dialect/TritonGPU/Transforms/Passes.h"
-<<<<<<< HEAD
-#include "triton/Target/AMDGCN/AMDGCNTranslation.h"
 #include "triton/Target/LLVMIR/LLVMIRTranslation.h"
 #include "triton/Target/PTX/PTXTranslation.h"
 #include "triton/Target/HSACO/HSACOTranslation.h"
-=======
-#include "triton/Target/LLVMIR/LLVMIRTranslation.h"
-#include "triton/Target/PTX/PTXTranslation.h"
->>>>>>> 86003c83
 #include "triton/Tools/Sys/GetEnv.hpp"
 
 #include "llvm/IR/LegacyPassManager.h"
@@ -66,11 +60,7 @@
   py::enum_<backend_t>(m, "backend")
       .value("HOST", HOST)
       .value("CUDA", CUDA)
-<<<<<<< HEAD
       .value("ROCM", ROCM)
-=======
-      // .value("ROCM", ROCM)
->>>>>>> 86003c83
       .export_values();
 }
 
@@ -485,13 +475,6 @@
              return mlir::Value(self.create<mlir::arith::ConstantIntOp>(
                  loc, v, self.getI32Type()));
            })
-<<<<<<< HEAD
-      // .def("get_uint32", &ir::builder::get_int32, ret::reference)
-      // .def("get_int64", [](ir::builder *self, int64_t v) { return
-      // self->get_int64((uint64_t)v); }, ret::reference) .def("get_uint64",
-      // &ir::builder::get_int64, ret::reference) .def("get_float16",
-      // &ir::builder::get_float16, ret::reference)
-=======
       .def("get_int64",
            [](mlir::OpBuilder &self, int64_t v) -> mlir::Value {
              auto loc = self.getUnknownLoc();
@@ -500,7 +483,6 @@
            })
       // .def("get_uint32", &ir::builder::get_int32, ret::reference)
       // .def("get_float16", &ir::builder::get_float16, ret::reference)
->>>>>>> 86003c83
       .def("get_float32",
            [](mlir::OpBuilder &self, float v) -> mlir::Value {
              auto loc = self.getUnknownLoc();
@@ -527,7 +509,6 @@
              else
                throw std::runtime_error("Not implemented");
            })
-<<<<<<< HEAD
       .def("get_one_value",
            [](mlir::OpBuilder &self, mlir::Type type) -> mlir::Value {
              auto loc = self.getUnknownLoc();
@@ -537,8 +518,6 @@
              else
                throw std::runtime_error("Not implemented");
            })
-=======
->>>>>>> 86003c83
 
       // Types
       .def("get_void_ty",
@@ -848,7 +827,6 @@
            [](mlir::OpBuilder &self, mlir::Value &lhs,
               mlir::Value &rhs) -> mlir::Value {
              auto loc = self.getUnknownLoc();
-<<<<<<< HEAD
 #ifdef USE_ROCM
              mlir::Type elementType = getElementTypeOrSelf(lhs.getType());
              unsigned typeWidth = elementType.getIntOrFloatBitWidth();
@@ -873,16 +851,11 @@
              return mlir::Value(
                  self.create<mlir::arith::ShLIOp>(loc, lhs, rhs));
 #endif
-=======
-             return mlir::Value(
-                 self.create<mlir::arith::ShLIOp>(loc, lhs, rhs));
->>>>>>> 86003c83
            })
       .def("create_lshr",
            [](mlir::OpBuilder &self, mlir::Value &lhs,
               mlir::Value &rhs) -> mlir::Value {
              auto loc = self.getUnknownLoc();
-<<<<<<< HEAD
 #ifdef USE_ROCM
              mlir::Type elementType = getElementTypeOrSelf(lhs.getType());
              unsigned typeWidth = elementType.getIntOrFloatBitWidth();
@@ -904,19 +877,14 @@
              return mlir::Value(self.create<mlir::SelectOp>(
                  loc, cmpValue, shiftValue, zeroValue));
 #else
- return mlir::Value(
+             return mlir::Value(
                  self.create<mlir::arith::ShRUIOp>(loc, lhs, rhs));
 #endif
-=======
-             return mlir::Value(
-                 self.create<mlir::arith::ShRUIOp>(loc, lhs, rhs));
->>>>>>> 86003c83
            })
       .def("create_ashr",
            [](mlir::OpBuilder &self, mlir::Value &lhs,
               mlir::Value &rhs) -> mlir::Value {
              auto loc = self.getUnknownLoc();
-<<<<<<< HEAD
 #ifdef USE_ROCM
              mlir::Type elementType = getElementTypeOrSelf(lhs.getType());
              unsigned typeWidth = elementType.getIntOrFloatBitWidth();
@@ -941,10 +909,6 @@
                   return mlir::Value(
                  self.create<mlir::arith::ShRSIOp>(loc, lhs, rhs));
 #endif
-=======
-             return mlir::Value(
-                 self.create<mlir::arith::ShRSIOp>(loc, lhs, rhs));
->>>>>>> 86003c83
            })
       // AddPtr (similar to GEP)
       .def("create_addptr",
@@ -1454,17 +1418,11 @@
            [](mlir::PassManager &self) {
              self.addPass(mlir::createTritonGPUPrefetchPass());
            })
-<<<<<<< HEAD
-      .def("add_triton_gpu_combine_pass",
-=======
       .def("add_tritongpu_combine_pass",
->>>>>>> 86003c83
            [](mlir::PassManager &self, int computeCapability) {
              self.addPass(
                  mlir::createTritonGPUCombineOpsPass(computeCapability));
            })
-<<<<<<< HEAD
-=======
       .def("add_tritongpu_update_mma_for_volta_pass",
            [](mlir::PassManager &self) {
              self.addPass(mlir::createTritonGPUUpdateMmaForVoltaPass());
@@ -1477,7 +1435,6 @@
            [](mlir::PassManager &self) {
              self.addPass(mlir::createTritonGPUDecomposeConversionsPass());
            })
->>>>>>> 86003c83
       .def("add_triton_gpu_to_llvm",
            [](mlir::PassManager &self) {
              self.addPass(mlir::triton::createConvertTritonGPUToLLVMPass());
@@ -1578,7 +1535,6 @@
            const std::vector<std::string> &paths) {
           ::mlir::triton::addExternalLibs(op, names, paths);
         });
-<<<<<<< HEAD
 
   m.def(
       "translate_llvmir_to_hsaco",
@@ -1596,8 +1552,6 @@
         return hsacoCode;
       },
       ret::take_ownership);
-=======
->>>>>>> 86003c83
 }
 
 void init_triton(py::module &m) {
