--- conflicted
+++ resolved
@@ -1379,6 +1379,7 @@
             ptr_info.valid = false;
         }}
         ptr_info.dev_ptr = (hipDeviceptr_t)dev_ptr;
+        Py_DECREF(ret);
         return ptr_info;
       }}
       PyErr_SetString(PyExc_TypeError, "Pointer argument must be either uint64 or have data_ptr method");
@@ -1496,12 +1497,12 @@
             ptr_info.valid = false;
         }}
         ptr_info.dev_ptr = dev_ptr;
+        Py_DECREF(ret);  // Thanks ChatGPT!
         return ptr_info;
       }}
       PyErr_SetString(PyExc_TypeError, "Pointer argument must be either uint64 or have data_ptr method");
       return ptr_info;
     }}
-<<<<<<< HEAD
     static PyObject* launch(PyObject* self, PyObject* args) {{
       int gridX, gridY, gridZ;
       uint64_t _stream;
@@ -1551,74 +1552,6 @@
       return m;
     }}
     """
-=======
-    ptr_info.dev_ptr = dev_ptr;
-    Py_DECREF(ret);  // Thanks ChatGPT!
-    return ptr_info;
-  }}
-  PyErr_SetString(PyExc_TypeError, "Pointer argument must be either uint64 or have data_ptr method");
-  return ptr_info;
-}}
-
-static PyObject* launch(PyObject* self, PyObject* args) {{
-  int gridX, gridY, gridZ;
-  uint64_t _stream;
-  uint64_t _function;
-  int num_warps;
-  int shared_memory;
-  PyObject *launch_enter_hook = NULL;
-  PyObject *launch_exit_hook = NULL;
-  PyObject *compiled_kernel = NULL;
-  {' '.join([f"{_extracted_type(ty)} _arg{i}; " for i, ty in signature.items()])}
-  if(!PyArg_ParseTuple(args, \"{format}\", &gridX, &gridY, &gridZ, &num_warps, &shared_memory, &_stream, &_function, &launch_enter_hook, &launch_exit_hook, &compiled_kernel, {', '.join(f"&_arg{i}" for i, ty in signature.items())})) {{
-    return NULL;
-  }}
-
-  if (launch_enter_hook != Py_None) {{
-    PyObject_CallObject(launch_enter_hook, args);
-  }}
-
-
-  // raise exception asap
-  {"; ".join([f"DevicePtrInfo ptr_info{i} = getPointer(_arg{i}, {i}); if (!ptr_info{i}.valid) return NULL;" if ty[0] == "*" else "" for i, ty in signature.items()])};
-  _launch(gridX, gridY, gridZ, num_warps, shared_memory, (CUstream)_stream, (CUfunction)_function, {', '.join(f"ptr_info{i}.dev_ptr" if ty[0]=="*" else f"_arg{i}"for i, ty in signature.items())});
-
-  if (launch_exit_hook != Py_None) {{
-    PyObject_CallObject(launch_exit_hook, args);
-  }}
-
-  if(PyErr_Occurred()) {{
-    return NULL;
-  }}
-  // return None
-  Py_INCREF(Py_None);
-  return Py_None;
-}}
-
-static PyMethodDef ModuleMethods[] = {{
-  {{"launch", launch, METH_VARARGS, "Entry point for all kernels with this signature"}},
-  {{NULL, NULL, 0, NULL}} // sentinel
-}};
-
-static struct PyModuleDef ModuleDef = {{
-  PyModuleDef_HEAD_INIT,
-  \"__triton_launcher\",
-  NULL, //documentation
-  -1, //size
-  ModuleMethods
-}};
-
-PyMODINIT_FUNC PyInit___triton_launcher(void) {{
-  PyObject *m = PyModule_Create(&ModuleDef);
-  if(m == NULL) {{
-    return NULL;
-  }}
-  PyModule_AddFunctions(m, ModuleMethods);
-  return m;
-}}
-"""
-
->>>>>>> 39139258
     return src
 
 
