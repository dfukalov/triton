from __future__ import annotations

import ast
import contextlib
import functools
import hashlib
import io
import json
import os
import re
import shutil
import subprocess
import sys
import sysconfig
import tempfile
import warnings
from collections import namedtuple
from pathlib import Path
from typing import Any, Callable, Dict, Tuple, Union

import setuptools
import torch
from filelock import FileLock

import triton
import triton._C.libtriton.triton as _triton
from . import impl
from .tools.disasm import extract

def static_vars(**kwargs):
    def decorate(func):
        for k in kwargs:
            setattr(func, k, kwargs[k])
        return func
    return decorate

def str_to_ty(name):
    if name[0] == "*":
        ty = str_to_ty(name[1:])
        return triton.language.pointer_type(ty)
    tys = {
        "fp8e5": triton.language.float8e5,
        "fp8e4": triton.language.float8e4,
        "fp16": triton.language.float16,
        "bf16": triton.language.bfloat16,
        "fp32": triton.language.float32,
        "fp64": triton.language.float64,
        "i1": triton.language.int1,
        "i8": triton.language.int8,
        "i16": triton.language.int16,
        "i32": triton.language.int32,
        "i64": triton.language.int64,
        "u8": triton.language.uint8,
        "u16": triton.language.uint16,
        "u32": triton.language.uint32,
        "u64": triton.language.uint64,
        "B": triton.language.int1,
    }
    return tys[name]


def mangle_ty(ty):
    if ty.is_ptr():
        return 'P' + mangle_ty(ty.element_ty)
    if ty.is_int():
        return 'i' + str(ty.int_bitwidth)
    if ty.is_fp8():
        return 'fp8'
    if ty.is_fp16():
        return 'fp16'
    if ty.is_bf16():
        return 'bf16'
    if ty.is_fp32():
        return 'fp32'
    if ty.is_fp64():
        return 'fp64'
    if ty.is_block():
        elt = mangle_ty(ty.scalar)
        shape = '_'.join(map(str, ty.shape))
        return f'{elt}S{shape}S'
    if ty.is_void():
        return 'V'
    assert False, "Unsupported type"


def mangle_fn(name, arg_tys, constants):
    # doesn't mangle ret type, which must be a function of arg tys
    mangled_arg_names = '_'.join([mangle_ty(ty) for ty in arg_tys])
    mangled_constants = '_'.join([f'{i}c{repr(constants[i])}' for i in sorted(constants)])
    mangled_constants = mangled_constants.replace('.', '_d_')
    mangled_constants = mangled_constants.replace("'", '_sq_')
    ret = f'{name}__{mangled_arg_names}__{mangled_constants}'
    return ret


class enter_sub_region:
    def __init__(self, generator: CodeGenerator):
        self.generator = generator

    def __enter__(self):
        # record lscope & local_defs in the parent scope
        self.liveins = self.generator.lscope.copy()
        self.prev_defs = self.generator.local_defs.copy()
        self.generator.local_defs = {}
        self.insert_block = self.generator.builder.get_insertion_block()
        self.insert_point = self.generator.builder.get_insertion_point()
        return self.liveins, self.insert_block

    def __exit__(self, *args, **kwargs):
        self.generator.builder.restore_insertion_point(self.insert_point)
        self.generator.lscope = self.liveins
        self.generator.local_defs = self.prev_defs

class CodeGenerator(ast.NodeVisitor):
    def __init__(self, context, prototype, gscope, attributes, constants, function_name, module=None, is_kernel=False, function_types=dict(), debug=False):
        self.builder = _triton.ir.builder(context)
        self.module = self.builder.create_module() if module is None else module
        self.function_ret_types = function_types
        self.prototype = prototype
        self.gscope = gscope
        self.lscope = dict()
        self.attributes = attributes
        self.constants = constants
        self.function_name = function_name
        self.is_kernel = is_kernel
        self.last_node = None
        self.debug = debug
        self.builtins = {
            'range': range,
            'min': triton.language.minimum,
            'float': float,
            'int': int,
            'print': triton.language.core.device_print,
            'isinstance': isinstance,
            'getattr': getattr,
        }
        self.static_functions = [
            'static_print', 'static_assert'
        ]
        self.scf_stack = []
        # SSA-construction
        # name => triton.language.tensor
        self.local_defs: Dict[str, triton.language.tensor] = {}
        self.global_uses: Dict[str, triton.language.tensor] = {}

    def get_value(self, name):
        ''' This function:
        1. make sure `name` is defined
        2. if `name` is triton.language.tensor, get stored tensor by calling
           `self._get_tensor()`
        '''
        # search node.id in local scope
        ret = None
        if name in self.lscope:
            ret = self.lscope[name]
            if name not in self.local_defs:
                self.global_uses[name] = ret
        # search node.id in global scope
        elif name in self.gscope:
            ret = self.gscope[name]
        # search node.id in builtins
        elif name in self.builtins:
            ret = self.builtins[name]
        else:
            raise ValueError(f'{name} is not defined')
        return ret

    def set_value(self, name: str,
                  value: Union[triton.language.tensor, triton.language.constexpr]) -> None:
        ''' This function:
          called by visit_Assign() & visit_FuncDef() to store left value (lvalue)
        1. record local defined name (FIXME: should consider control flow)
        2. store tensor in self.lvalue
        '''
        self.lscope[name] = value
        self.local_defs[name] = value

    def is_triton_tensor(self, value):
        return isinstance(value, triton.language.tensor)

    #
    # AST visitor
    #
    def visit_compound_statement(self, stmts):
        for stmt in stmts:
            self.last_ret_type = self.visit(stmt)
            if isinstance(stmt, ast.Return):
                break
        return stmts and isinstance(stmt, ast.Return)

    # TODO: should be its own AST visitor
    def contains_return_op(self, node):
        if isinstance(node, ast.Return):
            return True
        elif isinstance(node, ast.Assign):
            return self.contains_return_op(node.value)
        elif isinstance(node, ast.Module):
            pred = lambda s: self.contains_return_op(s)
            return any(pred(s) for s in node.body)
        elif isinstance(node, ast.FunctionDef):
            pred = lambda s: self.contains_return_op(s)
            return any(pred(s) for s in node.body)
        elif isinstance(node, ast.Call):
            fn = self.visit(node.func)
            if isinstance(fn, triton.JITFunction):
                return self.contains_return_op(fn.parse())
            return False
        elif isinstance(node, ast.If):
            pred = lambda s: self.contains_return_op(s)
            ret = any(pred(s) for s in node.body)
            if node.orelse:
                ret = ret or any(pred(s) for s in node.orelse)
            return ret
        else:
            return False

    def visit_Module(self, node):
        ast.NodeVisitor.generic_visit(self, node)

    def visit_List(self, node):
        ctx = self.visit(node.ctx)
        assert ctx is None
        elts = [self.visit(elt) for elt in node.elts]
        return elts

    # By design, only non-kernel functions can return
    def visit_Return(self, node):
        ret_value = self.visit(node.value)
        # ret_block = self.builder.create_block()
        # post_ret_block = self.builder.create_block()
        # self.builder.create_branch(ret_block)
        # self.builder.set_insertion_point_to_end(ret_block)
        if ret_value is None:
            self.builder.ret([])
            ret_ty = None
        elif isinstance(ret_value, tuple):
            ret_values = [triton.language.core._to_tensor(v, self.builder) for v in ret_value]
            ret_types = [v.type for v in ret_values]
            self.builder.ret([v.handle for v in ret_values])
            ret_ty = tuple(ret_types)
        else:
            ret = triton.language.core._to_tensor(ret_value, self.builder)
            self.builder.ret([ret.handle])
            ret_ty = ret.type
        # self.builder.create_branch(post_ret_block)
        # self.builder.set_insertion_point_to_end(post_ret_block)
        return ret_ty

    def visit_FunctionDef(self, node):
        arg_names, kwarg_names = self.visit(node.args)
        # initialize defaults
        for i, default_value in enumerate(node.args.defaults):
            arg_node = node.args.args[-i - 1]
            annotation = arg_node.annotation
            name = arg_node.arg
            st_target = ast.Name(id=name, ctx=ast.Store())
            if annotation is None:
                init_node = ast.Assign(targets=[st_target], value=default_value)
            else:
                init_node = ast.AnnAssign(target=st_target, value=default_value, annotation=annotation)
            self.visit(init_node)
        # initialize function
        visibility = "public" if self.is_kernel else "private"
        fn = self.builder.get_or_insert_function(self.module, self.function_name, self.prototype.to_ir(self.builder), visibility)
        self.module.push_back(fn)
        entry = fn.add_entry_block()
        arg_values = []
        idx = 0
        for i, arg_name in enumerate(arg_names):
            if i in self.constants:
                cst = self.constants[i]
                if not isinstance(cst, triton.language.constexpr):
                    cst = triton.language.constexpr(self.constants[i])
                arg_values.append(cst)
                continue
            else:
                if i in self.attributes:
                    fn.set_arg_attr(idx, "tt.divisibility", self.attributes[i][1])
                arg_values.append(triton.language.tensor(fn.args(idx), self.prototype.param_types[idx]))
                idx += 1

        insert_pt = self.builder.get_insertion_block()
        for arg_name, arg_value in zip(arg_names, arg_values):
            self.set_value(arg_name, arg_value)
        self.builder.set_insertion_point_to_start(entry)
        # visit function body
        has_ret = self.visit_compound_statement(node.body)
        # finalize function
        if not has_ret:
            self.builder.ret([])
        else:
            # update return type
            if isinstance(self.last_ret_type, tuple):
                self.prototype.ret_types = list(self.last_ret_type)
                fn.reset_type(self.prototype.to_ir(self.builder))
            else:
                self.prototype.ret_types = [self.last_ret_type]
                fn.reset_type(self.prototype.to_ir(self.builder))
        if insert_pt:
            self.builder.set_insertion_point_to_end(insert_pt)

    def visit_arguments(self, node):
        arg_names = []
        for arg in node.args:
            arg_names += [self.visit(arg)]
        kwarg_names = self.visit(node.kwarg)
        return arg_names, kwarg_names

    def visit_arg(self, node):
        ast.NodeVisitor.generic_visit(self, node)
        return node.arg

    def visit_AnnAssign(self, node):
        # extract attributes
        annotation = self.visit(node.annotation)
        target = self.visit(node.target)
        value = self.visit(node.value)
        # constexpr
        if annotation == triton.language.constexpr:
            if target in self.lscope:
                raise ValueError(f'{target} is already defined.'
                                 f' constexpr cannot be reassigned.')
            if not isinstance(value, triton.language.constexpr):
                value = triton.language.constexpr(value)
            self.lscope[target] = value
            return self.lscope[target]
        # default: call visit_Assign
        return self.visit_Assign(node)

    def visit_Assign(self, node):
        _names = []
        for target in node.targets:
            _names += [self.visit(target)]
        assert len(_names) == 1
        names = _names[0]
        values = self.visit(node.value)
        if not isinstance(names, tuple):
            names = [names]
        if not isinstance(values, tuple):
            values = [values]
        for name, value in zip(names, values):
            # by default, constexpr are assigned into python variable
            if isinstance(value, triton.language.constexpr):
                value = value.value
            if not isinstance(value, triton.language.tensor):
                value = triton.language.core._to_tensor(value, self.builder)
            self.set_value(name, value)

    def visit_AugAssign(self, node):
        name = node.target.id
        lhs = ast.Name(id=name, ctx=ast.Load())
        rhs = ast.BinOp(lhs, node.op, node.value)
        assign = ast.Assign(targets=[node.target], value=rhs)
        self.visit(assign)
        return self.get_value(name)

    def visit_Name(self, node):
        if type(node.ctx) == ast.Store:
            return node.id
        return self.get_value(node.id)

    def visit_Store(self, node):
        ast.NodeVisitor.generic_visit(self, node)

    def visit_Load(self, node):
        ast.NodeVisitor.generic_visit(self, node)

    def visit_Tuple(self, node):
        args = [self.visit(x) for x in node.elts]
        return tuple(args)

    def visit_BinOp(self, node):
        lhs = self.visit(node.left)
        rhs = self.visit(node.right)
        fn = {
            ast.Add: '__add__',
            ast.Sub: '__sub__',
            ast.Mult: '__mul__',
            ast.Div: '__truediv__',
            ast.FloorDiv: '__floordiv__',
            ast.Mod: '__mod__',
            ast.Pow: '__pow__',
            ast.LShift: '__lshift__',
            ast.RShift: '__rshift__',
            ast.BitAnd: '__and__',
            ast.BitOr: '__or__',
            ast.BitXor: '__xor__',
        }[type(node.op)]
        if self.is_triton_tensor(lhs):
            return getattr(lhs, fn)(rhs, _builder=self.builder)
        elif self.is_triton_tensor(rhs):
            fn = fn[:2] + 'r' + fn[2:]
            return getattr(rhs, fn)(lhs, _builder=self.builder)
        else:
            return getattr(lhs, fn)(rhs)

    def visit_then_else_blocks(self, node, liveins, then_block, else_block):
        # then block
        self.builder.set_insertion_point_to_start(then_block)
        self.visit_compound_statement(node.body)
        then_block = self.builder.get_insertion_block()
        then_defs = self.local_defs.copy()
        # else block
        else_defs = {}
        if node.orelse:
            self.builder.set_insertion_point_to_start(else_block)
            self.lscope = liveins.copy()
            self.local_defs = {}
            self.visit_compound_statement(node.orelse)
            else_defs = self.local_defs.copy()
            else_block = self.builder.get_insertion_block()

        # update block arguments
        names = []
        ret_types = []
        ir_ret_types = []
        # variables in livein whose value is updated in `if`
        for name in liveins:
            # check type
            for defs, block_name in [(then_defs, 'then'), (else_defs, 'else')]:
                if name in defs:
                    assert defs[name].type == liveins[name].type,\
                        f'initial value for `{name}` is of type {liveins[name].type}, '\
                        f'but the {block_name} block redefines it as {defs[name].type}'
            if name in then_defs or name in else_defs:
                names.append(name)
                ret_types.append(then_defs[name].type if name in then_defs else else_defs[name].type)
                ir_ret_types.append(then_defs[name].handle.get_type() if name in then_defs else else_defs[name].handle.get_type())
            # variable defined in then but not in else
            if name in then_defs and name not in else_defs:
                else_defs[name] = liveins[name]
            # variable defined in else but not in then
            if name in else_defs and name not in then_defs:
                then_defs[name] = liveins[name]
        # variables that are both in then and else but not in liveins
        # TODO: could probably be cleaned up
        for name in then_defs.keys() & else_defs.keys():
            if name in names:
                continue
            then_ty = then_defs[name].type
            else_ty = else_defs[name].type
            assert then_ty == else_ty,\
                f'mismatched type for {name} between then block ({then_ty}) '\
                f'and else block ({else_ty})'
            names.append(name)
            ret_types.append(then_ty)
            ir_ret_types.append(then_defs[name].handle.get_type())

        return then_defs, else_defs, then_block, else_block, names, ret_types, ir_ret_types

    def visit_if_top_level(self, cond, node):
        with enter_sub_region(self) as sr:
            liveins, ip_block = sr
            then_block = self.builder.create_block()
            else_block = self.builder.create_block()
            # create basic-block after conditional
            endif_block = self.builder.create_block()
            # create branch
            self.builder.set_insertion_point_to_end(ip_block)
            self.builder.create_cond_branch(cond.handle, then_block, else_block)
            # visit then and else blocks
            then_defs, else_defs, then_block, else_block, names, ret_types, ir_ret_types = \
                self.visit_then_else_blocks(node, liveins, then_block, else_block)
            # then terminator
            self.builder.set_insertion_point_to_end(then_block)
            if not then_block.has_terminator():
                self.builder.create_branch(endif_block, [then_defs[n].handle for n in names])
            # else terminator
            self.builder.set_insertion_point_to_end(else_block)
            if not else_block.has_terminator():
                self.builder.create_branch(endif_block, [else_defs[n].handle for n in names])
            for ty in ir_ret_types:
                endif_block.add_argument(ty)
        # change block
        self.builder.set_insertion_point_to_start(endif_block)
        # update value
        for i, name in enumerate(names):
            new_tensor = triton.language.core.tensor(endif_block.arg(i), ret_types[i])
            self.set_value(name, new_tensor)

    # TODO: refactor
    def visit_if_scf(self, cond, node):
        with enter_sub_region(self) as sr:
            liveins, _ = sr
            ip = self.builder.get_insertion_point()
            then_block = self.builder.create_block()
            else_block = self.builder.create_block() if node.orelse else None
            then_defs, else_defs, then_block, else_block, names, ret_types, _ = \
                self.visit_then_else_blocks(node, liveins, then_block, else_block)
            # create if op
            self.builder.restore_insertion_point(ip)
            if_op = self.builder.create_if_op([ty.to_ir(self.builder) for ty in ret_types], cond.handle, True)
            then_block.merge_block_before(if_op.get_then_block())
            self.builder.set_insertion_point_to_end(if_op.get_then_block())
            if len(names) > 0:
                self.builder.create_yield_op([then_defs[n].handle for n in names])
            if not node.orelse:
                else_block = if_op.get_else_block()
            else:
                else_block.merge_block_before(if_op.get_else_block())
            self.builder.set_insertion_point_to_end(if_op.get_else_block())
            if len(names) > 0:
                self.builder.create_yield_op([else_defs[n].handle for n in names])
        # update values
        for i, name in enumerate(names):
            new_tensor = triton.language.core.tensor(if_op.get_result(i), ret_types[i])
            self.set_value(name, new_tensor)

    def visit_If(self, node):
        cond = self.visit(node.test)
        if isinstance(cond, triton.language.tensor):
            cond = cond.to(triton.language.int1, _builder=self.builder)
            if self.scf_stack or not self.contains_return_op(node):
                self.visit_if_scf(cond, node)
            else:
                self.visit_if_top_level(cond, node)
        else:
            if isinstance(cond, triton.language.constexpr):
                cond = cond.value
            if cond:
                self.visit_compound_statement(node.body)
            else:
                self.visit_compound_statement(node.orelse)

    def visit_IfExp(self, node):
        cond = self.visit(node.test)
        if cond.value:
            return self.visit(node.body)
        else:
            return self.visit(node.orelse)

    def visit_Pass(self, node):
        pass

    def visit_Compare(self, node):
        assert len(node.comparators) == 1
        assert len(node.ops) == 1
        lhs = self.visit(node.left)
        rhs = self.visit(node.comparators[0])
        if isinstance(lhs, triton.language.constexpr):
            lhs = lhs.value
        if isinstance(rhs, triton.language.constexpr):
            rhs = rhs.value
        if type(node.ops[0]) == ast.Is:
            return triton.language.constexpr(lhs is rhs)
        if type(node.ops[0]) == ast.IsNot:
            return triton.language.constexpr(lhs is not rhs)
        fn = {
            ast.Eq: '__eq__',
            ast.NotEq: '__ne__',
            ast.Lt: '__lt__',
            ast.LtE: '__le__',
            ast.Gt: '__gt__',
            ast.GtE: '__ge__',
        }[type(node.ops[0])]
        if self.is_triton_tensor(lhs):
            return getattr(lhs, fn)(rhs, _builder=self.builder)
        elif self.is_triton_tensor(rhs):
            fn = fn[:2] + 'r' + fn[2:]
            return getattr(rhs, fn)(lhs, _builder=self.builder)
        else:
            return getattr(lhs, fn)(rhs)

    def visit_UnaryOp(self, node):
        op = self.visit(node.operand)
        fn = {
            ast.USub: '__neg__',
            ast.UAdd: '__pos__',
            ast.Not: '__not__',
            ast.Invert: '__invert__',
        }[type(node.op)]
        if self.is_triton_tensor(op):
            return getattr(op, fn)(_builder=self.builder)
        return getattr(op, fn)()

    def visit_While(self, node):
        with enter_sub_region(self) as sr:
            liveins, insert_block = sr

            # loop body (the after region)
            # loop_block = self.builder.create_block()
            dummy = self.builder.create_block()
            self.builder.set_insertion_point_to_start(dummy)
            self.scf_stack.append(node)
            self.visit_compound_statement(node.body)
            self.scf_stack.pop()
            loop_defs = self.local_defs

            # collect loop-carried values
            names = []
            ret_types = []
            init_args = []
            for name in loop_defs:
                if name in liveins:
                    # We should not def new constexpr
                    assert self.is_triton_tensor(loop_defs[name])
                    assert self.is_triton_tensor(liveins[name])
                    assert loop_defs[name].type == liveins[name].type
                    # these are loop-carried values
                    names.append(name)
                    ret_types.append(loop_defs[name].type)
                    init_args.append(liveins[name])

            self.builder.set_insertion_point_to_end(insert_block)
            while_op = self.builder.create_while_op([ty.to_ir(self.builder) for ty in ret_types],
                                                    [arg.handle for arg in init_args])
            # merge the condition region
            before_block = self.builder.create_block_with_parent(while_op.get_before(),
                                                                 [ty.to_ir(self.builder) for ty in ret_types])
            self.builder.set_insertion_point_to_start(before_block)
            for i, name in enumerate(names):
                self.lscope[name] = triton.language.core.tensor(before_block.arg(i), ret_types[i])
                self.local_defs[name] = self.lscope[name]
            cond = self.visit(node.test)
            self.builder.set_insertion_point_to_end(before_block)
            # create ConditionOp: e.g., scf.condition(%cond) %arg0, %arg1, ...
            self.builder.create_condition_op(cond.handle, [before_block.arg(i) for i in range(len(init_args))])
            # merge the loop body
            after_block = self.builder.create_block_with_parent(while_op.get_after(),
                                                                [ty.to_ir(self.builder) for ty in ret_types])

            # generate loop body
            self.builder.set_insertion_point_to_start(after_block)
            for i, name in enumerate(names):
                self.lscope[name] = triton.language.core.tensor(after_block.arg(i), ret_types[i])
                self.local_defs[name] = self.lscope[name]
            self.scf_stack.append(node)
            self.visit_compound_statement(node.body)
            self.scf_stack.pop()
            loop_defs = self.local_defs
            yields = []
            for name in loop_defs:
                if name in liveins:
                    yields.append(loop_defs[name])
            self.builder.create_yield_op([y.handle for y in yields])

        # update global uses in while_op
        for i, name in enumerate(names):
            after_block.replace_use_in_block_with(init_args[i].handle, after_block.arg(i))

        # WhileOp defines new values, update the symbol table (lscope, local_defs)
        for i, name in enumerate(names):
            new_def = triton.language.core.tensor(while_op.get_result(i), ret_types[i])
            self.lscope[name] = new_def
            self.local_defs[name] = new_def

        for stmt in node.orelse:
            assert False, "Not implemented"
            ast.NodeVisitor.generic_visit(self, stmt)

    def visit_Subscript(self, node):
        assert node.ctx.__class__.__name__ == "Load"
        lhs = self.visit(node.value)
        slices = self.visit(node.slice)
        if self.is_triton_tensor(lhs):
            return lhs.__getitem__(slices, _builder=self.builder)
        return lhs[slices]

    def visit_ExtSlice(self, node):
        return [self.visit(dim) for dim in node.dims]

    def visit_For(self, node):
        IteratorClass = self.visit(node.iter.func)
        iter_args = [self.visit(arg) for arg in node.iter.args]
        if IteratorClass == triton.language.static_range:
            iterator = IteratorClass(*iter_args)
            static_range = range(iterator.start.value,
                                 iterator.end.value,
                                 iterator.step.value)
            for i in static_range:
                self.lscope[node.target.id] = triton.language.constexpr(i)
                self.visit_compound_statement(node.body)
                for stmt in node.orelse:
                    ast.NodeVisitor.generic_visit(self, stmt)
            return

        if IteratorClass != self.builtins['range']:
            raise RuntimeError('Only `range` and `static_range` iterators are currently supported')

        # visit iterator arguments
        # note: only `range` iterator is supported now
        # collect lower bound (lb), upper bound (ub), and step
        lb = iter_args[0] if len(iter_args) > 1 else self.visit(ast.Num(0))
        ub = iter_args[1] if len(iter_args) > 1 else self.visit(node.iter.args[0])
        step = iter_args[2] if len(iter_args) > 2 else self.visit(ast.Num(1))
        # handle negative constant step (not supported by scf.for in MLIR)
        negative_step = False
        if isinstance(step, triton.language.constexpr) and step.value < 0:
            step = triton.language.constexpr(-step.value)
            negative_step = True
            lb, ub = ub, lb
        lb = triton.language.core._to_tensor(lb, self.builder)
        ub = triton.language.core._to_tensor(ub, self.builder)
        step = triton.language.core._to_tensor(step, self.builder)
        # induction variable type
        iv_type = triton.language.semantic.integer_promote_impl(lb.dtype, ub.dtype)
        iv_type = triton.language.semantic.integer_promote_impl(iv_type, step.dtype)
        iv_ir_type = iv_type.to_ir(self.builder)
        # lb/ub/step might be constexpr, we need to cast them to tensor
        lb = lb.handle
        ub = ub.handle
        step = step.handle
        # ForOp can only accept IndexType as lb/ub/step. Cast integer to Index
        lb = self.builder.create_to_index(lb)
        ub = self.builder.create_to_index(ub)
        step = self.builder.create_to_index(step)
        # Create placeholder for the loop induction variable
        iv = self.builder.create_undef(iv_ir_type)
        self.set_value(node.target.id, triton.language.core.tensor(iv, iv_type))

        with enter_sub_region(self) as sr:
            liveins, insert_block = sr
            ip = self.builder.get_insertion_point()

            # create loop body block
            block = self.builder.create_block()
            self.builder.set_insertion_point_to_start(block)
            # dry visit loop body
            self.scf_stack.append(node)
            self.visit_compound_statement(node.body)
            self.scf_stack.pop()
            block.erase()

            # If a variable (name) is defined in both its parent & itself, then it's
            # a loop-carried variable. (They must be of the same type)
            init_args = []
            yields = []
            names = []
            for name in self.local_defs:
                if name in liveins:
                    assert self.is_triton_tensor(self.local_defs[name]), f'{name} is not tensor'
                    assert self.is_triton_tensor(liveins[name])
                    assert self.local_defs[name].type == liveins[name].type,\
                        f'Loop-carried variable {name} has initial type {liveins[name].type} '\
                        f'but is re-assigned to {self.local_defs[name].type} in loop! '\
                        f'Please make sure that the type stays consistent.'

                    names.append(name)
                    init_args.append(triton.language.core._to_tensor(liveins[name], self.builder))
                    yields.append(triton.language.core._to_tensor(self.local_defs[name], self.builder))

            # create ForOp
            self.builder.restore_insertion_point(ip)
            for_op = self.builder.create_for_op(lb, ub, step, [arg.handle for arg in init_args])

            self.scf_stack.append(node)
            self.builder.set_insertion_point_to_start(for_op.get_body(0))
            for i, name in enumerate(names):
                self.set_value(name, triton.language.core.tensor(for_op.get_body(0).arg(i + 1), yields[i].type))
            self.visit_compound_statement(node.body)
            self.scf_stack.pop()
            yields = []
            for name in self.local_defs:
                if name in liveins:
                    yields.append(triton.language.core._to_tensor(self.local_defs[name], self.builder))

            # create YieldOp
            if len(yields) > 0:
                self.builder.create_yield_op([y.handle for y in yields])
            for_op_region = for_op.get_body(0).get_parent()
            assert for_op_region.size() == 1, "We use SCF, so the loop body should only have one block"

            # update induction variable with actual value, and replace all uses
            self.builder.set_insertion_point_to_start(for_op.get_body(0))
            iv = self.builder.create_index_to_si(for_op.get_induction_var())
            iv = self.builder.create_int_cast(iv, iv_ir_type, True)
            if negative_step:
                ub_si = self.builder.create_index_to_si(ub)
                ub_si = self.builder.create_int_cast(ub_si, iv_ir_type, True)
                iv = self.builder.create_sub(ub_si, iv)
            self.lscope[node.target.id].handle.replace_all_uses_with(iv)
            self.set_value(node.target.id, triton.language.core.tensor(iv, iv_type))

        # update lscope & local_defs (ForOp defines new values)
        for i, name in enumerate(names):
            self.set_value(name, triton.language.core.tensor(for_op.get_result(i), yields[i].type))

        for stmt in node.orelse:
            assert False, "Don't know what to do with else after for"
            ast.NodeVisitor.generic_visit(self, stmt)

    def visit_Slice(self, node):
        lower = self.visit(node.lower)
        upper = self.visit(node.upper)
        step = self.visit(node.step)
        return slice(lower, upper, step)

    def visit_Index(self, node):
        return self.visit(node.value)

    def visit_keyword(self, node):
        return {node.arg: self.visit(node.value)}

    def visit_Assert(self, node) -> Any:
        if not self.debug:
            return
        test = self.visit(node.test)
        msg = self.visit(node.msg)
        # Convert assert to triton's device_assert which happens on the device
        return triton.language.core.device_assert(test, msg, _builder=self.builder)

    def visit_Call(self, node):
        fn = self.visit(node.func)
        if isinstance(fn, triton.language.constexpr):
            fn = fn.value
        kws = dict()
        for keyword in node.keywords:
            kws.update(self.visit(keyword))
        args = [self.visit(arg) for arg in node.args]
        if fn.__name__ == "print":
            fn = self.builtins["print"]
        elif fn.__name__ == "device_assert":
            if not self.debug:
                return
        elif fn.__name__ in self.static_functions:
            if fn.__name__ == "static_print":
                print(*args, **kws)
                return
            elif fn.__name__ == "static_assert":
                assert args[0], args[1]
                return
        if isinstance(fn, triton.runtime.JITFunction):
            from inspect import getcallargs
            args = getcallargs(fn.fn, *args, **kws)
            args = [args[name] for name in fn.arg_names]
            args = [arg if isinstance(arg, triton.language.tensor)
                    else triton.language.constexpr(arg) for arg in args]
            # generate function def
            attributes = dict()
            constexprs = [i for i, arg in enumerate(args) if isinstance(arg, triton.language.constexpr)]
            constants = {i: args[i] for i in constexprs}
            # generate call
            args = [None if i in constexprs else arg for i, arg in enumerate(args)]
            arg_vals = [arg.handle for arg in args if arg is not None]
            arg_types = [arg.type for arg in args if arg is not None]
            fn_name = mangle_fn(fn.__name__, arg_types, constants)
            # generate function def if necessary
            if not self.module.has_function(fn_name):
                prototype = triton.language.function_type([], arg_types)
                gscope = sys.modules[fn.fn.__module__].__dict__
                generator = CodeGenerator(self.builder.context, prototype, gscope, attributes, constants, module=self.module, function_name=fn_name, function_types=self.function_ret_types, debug=self.debug)
                generator.visit(fn.parse())
                callee_ret_type = generator.last_ret_type
                self.function_ret_types[fn_name] = callee_ret_type
            else:
                callee_ret_type = self.function_ret_types[fn_name]
            symbol = self.module.get_function(fn_name)
            call_op = self.builder.call(symbol, arg_vals)
            if call_op.get_num_results() == 0 or callee_ret_type is None:
                return None
            elif call_op.get_num_results() == 1:
                return triton.language.tensor(call_op.get_result(0), callee_ret_type)
            else:
                # should return a tuple of tl.tensor
                results = []
                for i in range(call_op.get_num_results()):
                    results.append(triton.language.tensor(call_op.get_result(i), callee_ret_type[i]))
                return tuple(results)
        if (hasattr(fn, '__self__') and self.is_triton_tensor(fn.__self__)) \
                or impl.is_builtin(fn):
            return fn(*args, _builder=self.builder, **kws)
        if fn in self.builtins.values():
            args = [arg.value if isinstance(arg, triton.language.constexpr) else arg
                    for arg in args]
        return fn(*args, **kws)

    def visit_Constant(self, node):
        return triton.language.constexpr(node.value)

    def visit_BoolOp(self, node: ast.BoolOp):
        assert len(node.values) == 2
        lhs = self.visit(node.values[0])
        rhs = self.visit(node.values[1])

        fn = {
            ast.And: 'logical_and',
            ast.Or: 'logical_or',
        }[type(node.op)]

        if self.is_triton_tensor(lhs):
            return getattr(lhs, fn)(rhs, _builder=self.builder)
        elif self.is_triton_tensor(rhs):
            fn = fn[:2] + 'r' + fn[2:]
            return getattr(rhs, fn)(lhs, _builder=self.builder)
        else:
            return getattr(lhs, fn)(rhs)

    if sys.version_info < (3, 8):
        def visit_NameConstant(self, node):
            return triton.language.constexpr(node.value)

        def visit_Num(self, node):
            return triton.language.constexpr(node.n)

        def visit_Str(self, node):
            return triton.language.constexpr(ast.literal_eval(node))

    def visit_Attribute(self, node):
        lhs = self.visit(node.value)
        if isinstance(lhs, triton.language.tensor):
            if node.attr == "T":
                return triton.language.semantic.trans(lhs, builder=self.builder)
        return getattr(lhs, node.attr)

    def visit_Expr(self, node):
        ast.NodeVisitor.generic_visit(self, node)

    def visit_NoneType(self, node):
        return None

    def visit(self, node):
        if node is not None:
            self.last_node = node
        with warnings.catch_warnings():
            # The ast library added visit_Constant and deprecated some other
            # methods but we can't move to that without breaking Python 3.6 and 3.7.
            warnings.simplefilter("ignore", DeprecationWarning)  # python 3.9
            warnings.simplefilter("ignore", PendingDeprecationWarning)  # python 3.8
            return super().visit(node)

    def generic_visit(self, node):
        typename = type(node).__name__
        raise NotImplementedError("Unsupported node: {}".format(typename))


class CompilationError(Exception):
    def __init__(self, src, node):
        self.message = f'at {node.lineno}:{node.col_offset}:\n'
        self.message += '\n'.join(src.split('\n')[:node.lineno])
        self.message += '\n' + ' ' * node.col_offset + '^'
        self.src = src
        self.node = node
        super().__init__(self.message)

    def __reduce__(self):
        # this is necessary to make CompilationError picklable
        return (type(self), (self.src, self.node))


class OutOfResources(Exception):
    def __init__(self, required, limit, name):
        self.message = f'out of resource: {name}, '\
                       f'Required: {required}, '\
                       f'Hardware limit: {limit}'
        self.message += '. Reducing block sizes or `num_stages` may help.'
        self.required = required
        self.limit = limit
        self.name = name
        super().__init__(self.message)

    def __reduce__(self):
        # this is necessary to make CompilationError picklable
        return (type(self), (self.required, self.limit, self.name))


def kernel_suffix(signature, specialization):
    # suffix format:
    # <argid><'c' if equal to 1><'d' if divisible by 16>
    suffix = ''
    for i, _ in enumerate(signature):
        suffix += str(i)
        if i in specialization.equal_to_1:
            suffix += 'c'
        if i in specialization.divisible_by_16:
            suffix += 'd'
    return suffix

# ------------------------------------------------------------------------------
# ------------------------------------------------------------------------------


def parse_mlir_module(path, context):
    module = _triton.ir.parse_mlir_module(path, context)
    # module takes ownership of the context
    module.context = context
    return module


def build_triton_ir(fn, signature, specialization, constants, debug=False):
    # canonicalize signature
    if isinstance(signature, str):
        signature = {k: v.strip() for k, v in enumerate(signature.split(","))}
    context = _triton.ir.context()
    context.load_triton()
    # create kernel prototype
    cst_key = lambda i: fn.arg_names.index(i) if isinstance(i, str) else i
    constants = {cst_key(key): value for key, value in constants.items()}
    # visit kernel AST
    gscope = fn.__globals__.copy()
    function_name = '_'.join([fn.__name__, kernel_suffix(signature.values(), specialization)])
    tys = list(signature.values())
    new_constants = {k: True if k in tys and tys[k] == "i1" else 1 for k in specialization.equal_to_1}
    new_attrs = {k: ("multiple_of", 16) for k in specialization.divisible_by_16}
    all_constants = constants.copy()
    all_constants.update(new_constants)
    arg_types = [str_to_ty(v) for k, v in signature.items() if k not in constants]

    prototype = triton.language.function_type([], arg_types)
    generator = CodeGenerator(context, prototype, gscope=gscope, constants=all_constants, function_name=function_name, attributes=new_attrs, is_kernel=True, debug=debug)
    try:
        generator.visit(fn.parse())
    except Exception as e:
        node = generator.last_node
        if node is None or isinstance(e, (NotImplementedError, CompilationError)):
            raise e
        raise CompilationError(fn.src, node) from e
    ret = generator.module
    # module takes ownership of the context
    ret.context = context
    return ret, generator


def optimize_triton_ir(mod):
    pm = _triton.ir.pass_manager(mod.context)
    pm.enable_debug()
    pm.add_inliner_pass()
    pm.add_triton_combine_pass()
    pm.add_canonicalizer_pass()
    pm.add_cse_pass()
    pm.add_licm_pass()
    pm.add_symbol_dce_pass()
    pm.run(mod)
    return mod


def ast_to_ttir(fn, signature, specialization, constants, debug=False):
    mod, _ = build_triton_ir(fn, signature, specialization, constants, debug)
    return optimize_triton_ir(mod)


def ttir_to_ttgir(mod, num_warps):
    pm = _triton.ir.pass_manager(mod.context)
    pm.add_convert_triton_to_tritongpu_pass(num_warps)
    pm.run(mod)
    return mod


def optimize_ttgir(mod, num_stages, compute_capability):
    pm = _triton.ir.pass_manager(mod.context)
    pm.enable_debug()
    pm.add_tritongpu_coalesce_pass()
    pm.add_tritongpu_remove_layout_conversions_pass()
    pm.add_tritongpu_accelerate_matmul_pass(compute_capability)
    pm.add_tritongpu_remove_layout_conversions_pass()
    pm.add_tritongpu_optimize_dot_operands_pass()
    pm.add_tritongpu_pipeline_pass(num_stages)
    pm.add_tritongpu_prefetch_pass()
    pm.add_tritongpu_optimize_dot_operands_pass()
    pm.add_tritongpu_remove_layout_conversions_pass()
    pm.add_tritongpu_decompose_conversions_pass()
    pm.add_tritongpu_reorder_instructions_pass()
    pm.add_cse_pass()
    pm.add_symbol_dce_pass()
    pm.run(mod)
    return mod


def add_external_libs(mod, libs):
    for name, path in libs.items():
        if len(name) == 0 or len(path) == 0:
            return
    _triton.add_external_libs(mod, list(libs.keys()), list(libs.values()))


def ttgir_to_llir(mod, extern_libs, compute_capability):
    if extern_libs:
        add_external_libs(mod, extern_libs)
    return _triton.translate_triton_gpu_to_llvmir(mod, compute_capability)


def llir_to_ptx(mod: Any, compute_capability: int, ptx_version: int = None) -> Tuple[str, int]:
    '''
    Translate TritonGPU module to PTX code.
    :param mod: a TritonGPU dialect module
    :return:
        - PTX code
        - shared memory allocation size
    '''
    if ptx_version is None:
        _, cuda_version = path_to_ptxas()
        ptx_version = ptx_get_version(cuda_version)
    return _triton.translate_llvmir_to_ptx(mod, compute_capability, ptx_version)


def ptx_to_cubin(ptx: str, compute_capability: int):
    '''
    Compile TritonGPU module to cubin.
    :param ptx: ptx code
    :param compute_capability: compute capability
    :return: str
    '''
    ptxas, _ = path_to_ptxas()
    return _triton.compile_ptx_to_cubin(ptx, ptxas, compute_capability)


def ptx_get_kernel_name(ptx: str) -> str:
    '''
    Get kernel name from PTX code.
    This Kernel name is required when launching the kernel.
    '''
    # There is a name mangling in PTX codegen, so the original kernel names in Triton IR are not available in PTX/cubin.
    assert ptx
    for line in ptx.split('\n'):
        line = line.strip()
        if line.startswith('// .globl'):
            return line.split()[-1]

def amdgcn_get_kernel_name(amdgcn: str) -> str:
    '''
    Get kernel name from AMDGCN code.
    This Kernel name is required when launching the kernel.
    '''
    assert amdgcn
    for line in amdgcn.split('\n'):
        line = line.strip()
        if line.startswith('.globl'):
            return line.split()[-1].strip()


def llir_to_amdgcn_and_hsaco(mod: Any, gfx_arch: str, gfx_triple: str, gfx_features: str) -> Tuple[str, str]:
    '''
    Translate TritonGPU module to HSACO code based on full details of gpu architecture.
    :param mod: a TritonGPU dialect module
    :return:
        - AMDGCN code
        - Path to HSACO object
    '''
    return _triton.translate_llvmir_to_hsaco(mod, gfx_arch, gfx_triple, gfx_features)


@functools.lru_cache
def ptx_get_version(cuda_version) -> int:
    '''
    Get the highest PTX version supported by the current CUDA driver.
    '''
    assert isinstance(cuda_version, str)
    major, minor = map(int, cuda_version.split('.'))
    if major == 12:
        return 80 + minor
    if major == 11:
        return 70 + minor
    if major == 10:
        return 63 + minor
    raise RuntimeError("Triton only support CUDA 10.0 or higher")


def path_to_ptxas():
    base_dir = os.path.dirname(__file__)
    paths = [
        os.environ.get("TRITON_PTXAS_PATH", ""),
        os.path.join(base_dir, "third_party", "cuda", "bin", "ptxas")
    ]

    for ptxas in paths:
        if os.path.exists(ptxas) and os.path.isfile(ptxas):
            result = subprocess.check_output([ptxas, "--version"], stderr=subprocess.STDOUT)
            if result is not None:
                version = re.search(r".*release (\d+\.\d+).*", result.decode("utf-8"), flags=re.MULTILINE)
                if version is not None:
                    return ptxas, version.group(1)
    raise RuntimeError("Cannot find ptxas")


instance_descriptor = namedtuple("instance_descriptor", ["divisible_by_16", "equal_to_1"], defaults=[set(), set()])


# ------------------------------------------------------------------------------
# compiler
# ------------------------------------------------------------------------------


def ty_to_cpp(ty):
    if ty[0] == '*':
        return "hipDeviceptr_t" if torch.version.hip is not None else "CUdeviceptr"
    return {
        "i1": "int32_t",
        "i8": "int8_t",
        "i16": "int16_t",
        "i32": "int32_t",
        "i64": "int64_t",
        "u32": "uint32_t",
        "u64": "uint64_t",
        "fp16": "float",
        "bf16": "float",
        "fp32": "float",
        "f32": "float",
        "fp64": "double",
    }[ty]


def generate_name_initializer(signature):
    src = "int i = 0;\n"
    tys = signature.split(',')
    for i, ty in enumerate(tys):
        src


def binary_name_to_header_name(name):
    if len(name) > 128:
        # avoid filename too long errors (filename limit is 255)
        name = "kernel_" + hashlib.sha256(name.encode("utf-8")).hexdigest()
    return f"{name}.h"


def generate_launcher(constants, signature):
    arg_decls = ', '.join(f"{ty_to_cpp(ty)} arg{i}" for i, ty in signature.items())

    def _extracted_type(ty):
        if ty[0] == '*':
            return "PyObject*"
        return {
            'i1': 'int32_t',
            'i32': 'int32_t',
            'i64': 'int64_t',
            'u32': 'uint32_t',
            'u64': 'uint64_t',
            'fp16': 'float',
            'bf16': 'float',
            'fp32': 'float',
            'f32': 'float',
            'fp64': 'double',
        }[ty]

    def format_of(ty):
        return {
            "PyObject*": "O",
            "float": "f",
            "double": "d",
            "long": "l",
            "uint32_t": "I",
            "int32_t": "i",
            "uint64_t": "K",
            "int64_t": "L",
        }[ty]

    format = "iiiiiKKOOO" + ''.join([format_of(_extracted_type(ty)) for ty in signature.values()])

    # generate glue code
    if torch.version.hip is not None:
        src = f"""
    #define __HIP_PLATFORM_AMD__
    #include <hip/hip_runtime.h>
    #include <Python.h>
    #include <stdio.h>
    static inline void gpuAssert(hipError_t code, const char *file, int line)
    {{
      if (code != HIP_SUCCESS)
      {{
         const char* prefix = "Triton Error [HIP]: ";
         const char* str = hipGetErrorString(code);
         char err[1024] = {{0}};
         snprintf(err, 1024, "%s Code: %d, Messsage: %s", prefix, code, str );
         PyErr_SetString(PyExc_RuntimeError, err);
      }}
    }}
    #define HIP_CHECK(ans) {{ gpuAssert((ans), __FILE__, __LINE__); }}
    static void _launch(int gridX, int gridY, int gridZ, int num_warps, int shared_memory, hipStream_t stream, hipFunction_t function, {arg_decls}) {{
      void *params[] = {{ {', '.join(f"&arg{i}" for i in signature.keys() if i not in constants)} }};
      if(gridX*gridY*gridZ > 0){{
          HIP_CHECK(hipModuleLaunchKernel(function, gridX, gridY, gridZ, 64*num_warps, 1, 1, shared_memory, stream, params, 0));
      }}
    }}
    typedef struct _DevicePtrInfo {{
      hipDeviceptr_t dev_ptr;
      bool valid;
    }} DevicePtrInfo;
    static inline DevicePtrInfo getPointer(PyObject *obj, int idx) {{
      DevicePtrInfo ptr_info;
      ptr_info.dev_ptr = 0;
      ptr_info.valid = true;
      if (PyLong_Check(obj)) {{
        ptr_info.dev_ptr = (hipDeviceptr_t)PyLong_AsUnsignedLongLong(obj);
        return ptr_info;
      }}
      if (obj == Py_None) {{
        // valid nullptr
        return ptr_info;
      }}
      PyObject *ptr = PyObject_GetAttrString(obj, "data_ptr");
      if(ptr){{
        PyObject *empty_tuple = PyTuple_New(0);
        PyObject *ret = PyObject_Call(ptr, empty_tuple, NULL);
        Py_DECREF(empty_tuple);
        Py_DECREF(ptr);
        if (!PyLong_Check(ret)) {{
          PyErr_SetString(PyExc_TypeError, "data_ptr method of Pointer object must return 64-bit int");
          ptr_info.valid = false;
          return ptr_info;
        }}
        ptr_info.dev_ptr = (hipDeviceptr_t)PyLong_AsUnsignedLongLong(ret);
        if(!ptr_info.dev_ptr)
          return ptr_info;
        uint64_t dev_ptr;
        hipError_t status = hipPointerGetAttribute(&dev_ptr, HIP_POINTER_ATTRIBUTE_DEVICE_POINTER, ptr_info.dev_ptr);
        if (status == hipErrorInvalidValue) {{
            PyErr_Format(PyExc_ValueError,
                         "Pointer argument (at %d) cannot be accessed from Triton (cpu tensor?)", idx);
            ptr_info.valid = false;
        }}
        ptr_info.dev_ptr = (hipDeviceptr_t)dev_ptr;
        return ptr_info;
      }}
      PyErr_SetString(PyExc_TypeError, "Pointer argument must be either uint64 or have data_ptr method");
      return ptr_info;
    }}
    static PyObject* launch(PyObject* self, PyObject* args) {{
      int gridX, gridY, gridZ;
      uint64_t _stream;
      uint64_t _function;
      int num_warps;
      int shared_memory;
      PyObject *launch_enter_hook = NULL;
      PyObject *launch_exit_hook = NULL;
      PyObject *compiled_kernel = NULL;
      {' '.join([f"{_extracted_type(ty)} _arg{i}; " for i, ty in signature.items()])}
      if(!PyArg_ParseTuple(args, \"{format}\", &gridX, &gridY, &gridZ, &num_warps, &shared_memory, &_stream, &_function, &launch_enter_hook, &launch_exit_hook, &compiled_kernel, {', '.join(f"&_arg{i}" for i, ty in signature.items())})) {{
        return NULL;
      }}
      if (launch_enter_hook != Py_None) {{
        PyObject_CallObject(launch_enter_hook, args);
      }}
      // raise exception asap
      {"; ".join([f"DevicePtrInfo ptr_info{i} = getPointer(_arg{i}, {i}); if (!ptr_info{i}.valid) return NULL;" if ty[0] == "*" else "" for i, ty in signature.items()])};
      _launch(gridX, gridY, gridZ, num_warps, shared_memory, (hipStream_t)_stream, (hipFunction_t)_function, {', '.join(f"ptr_info{i}.dev_ptr" if ty[0]=="*" else f"_arg{i}"for i, ty in signature.items())});
      if (launch_exit_hook != Py_None) {{
        PyObject_CallObject(launch_exit_hook, args);
      }}
      if(PyErr_Occurred()) {{
        return NULL;
      }}
      // return None
      Py_INCREF(Py_None);
      return Py_None;
    }}
    static PyMethodDef ModuleMethods[] = {{
      {{"launch", launch, METH_VARARGS, "Entry point for all kernels with this signature"}},
      {{NULL, NULL, 0, NULL}} // sentinel
    }};
    static struct PyModuleDef ModuleDef = {{
      PyModuleDef_HEAD_INIT,
      \"__triton_launcher\",
      NULL, //documentation
      -1, //size
      ModuleMethods
    }};
    PyMODINIT_FUNC PyInit___triton_launcher(void) {{
      PyObject *m = PyModule_Create(&ModuleDef);
      if(m == NULL) {{
        return NULL;
      }}
      PyModule_AddFunctions(m, ModuleMethods);
      return m;
    }}
    """
    else:
        src = f"""
    #include \"cuda.h\"
    #include <stdbool.h>
    #include <Python.h>
    static inline void gpuAssert(CUresult code, const char *file, int line)
    {{
       if (code != CUDA_SUCCESS)
       {{
          const char* prefix = "Triton Error [CUDA]: ";
          const char* str;
          cuGetErrorString(code, &str);
          char err[1024] = {{0}};
          strcat(err, prefix);
          strcat(err, str);
          PyErr_SetString(PyExc_RuntimeError, err);
       }}
    }}
    #define CUDA_CHECK(ans) {{ gpuAssert((ans), __FILE__, __LINE__); }}
    static void _launch(int gridX, int gridY, int gridZ, int num_warps, int shared_memory, CUstream stream, CUfunction function, {arg_decls}) {{
      void *params[] = {{ {', '.join(f"&arg{i}" for i in signature.keys() if i not in constants)} }};
      if(gridX*gridY*gridZ > 0){{
        CUDA_CHECK(cuLaunchKernel(function, gridX, gridY, gridZ, 32*num_warps, 1, 1, shared_memory, stream, params, 0));
      }}
    }}
    typedef struct _DevicePtrInfo {{
        CUdeviceptr dev_ptr;
        bool valid;
    }} DevicePtrInfo;
    static inline DevicePtrInfo getPointer(PyObject *obj, int idx) {{
      DevicePtrInfo ptr_info;
      ptr_info.dev_ptr = 0;
      ptr_info.valid = true;
      if (PyLong_Check(obj)) {{
        ptr_info.dev_ptr = PyLong_AsUnsignedLongLong(obj);
        return ptr_info;
      }}
      if (obj == Py_None) {{
        // valid nullptr
        return ptr_info;
      }}
      PyObject *ptr = PyObject_GetAttrString(obj, "data_ptr");
      if(ptr){{
        PyObject *empty_tuple = PyTuple_New(0);
        PyObject *ret = PyObject_Call(ptr, empty_tuple, NULL);
        Py_DECREF(empty_tuple);
        Py_DECREF(ptr);
        if (!PyLong_Check(ret)) {{
          PyErr_SetString(PyExc_TypeError, "data_ptr method of Pointer object must return 64-bit int");
          ptr_info.valid = false;
          return ptr_info;
        }}
        ptr_info.dev_ptr = PyLong_AsUnsignedLongLong(ret);
        if(!ptr_info.dev_ptr)
          return ptr_info;
        uint64_t dev_ptr;
        int status = cuPointerGetAttribute(&dev_ptr, CU_POINTER_ATTRIBUTE_DEVICE_POINTER, ptr_info.dev_ptr);
        if (status == CUDA_ERROR_INVALID_VALUE) {{
            PyErr_Format(PyExc_ValueError,
                         "Pointer argument (at %d) cannot be accessed from Triton (cpu tensor?)", idx);
            ptr_info.valid = false;
        }}
        ptr_info.dev_ptr = dev_ptr;
        return ptr_info;
      }}
      PyErr_SetString(PyExc_TypeError, "Pointer argument must be either uint64 or have data_ptr method");
      return ptr_info;
    }}
    static PyObject* launch(PyObject* self, PyObject* args) {{
      int gridX, gridY, gridZ;
      uint64_t _stream;
      uint64_t _function;
      int num_warps;
      int shared_memory;
      PyObject *launch_enter_hook = NULL;
      PyObject *launch_exit_hook = NULL;
      PyObject *compiled_kernel = NULL;
      {' '.join([f"{_extracted_type(ty)} _arg{i}; " for i, ty in signature.items()])}
      if(!PyArg_ParseTuple(args, \"{format}\", &gridX, &gridY, &gridZ, &num_warps, &shared_memory, &_stream, &_function, &launch_enter_hook, &launch_exit_hook, &compiled_kernel, {', '.join(f"&_arg{i}" for i, ty in signature.items())})) {{
        return NULL;
      }}
      if (launch_enter_hook != Py_None) {{
        PyObject_CallObject(launch_enter_hook, args);
      }}
      // raise exception asap
      {"; ".join([f"DevicePtrInfo ptr_info{i} = getPointer(_arg{i}, {i}); if (!ptr_info{i}.valid) return NULL;" if ty[0] == "*" else "" for i, ty in signature.items()])};
      _launch(gridX, gridY, gridZ, num_warps, shared_memory, (CUstream)_stream, (CUfunction)_function, {', '.join(f"ptr_info{i}.dev_ptr" if ty[0]=="*" else f"_arg{i}"for i, ty in signature.items())});
      if (launch_exit_hook != Py_None) {{
        PyObject_CallObject(launch_exit_hook, args);
      }}
      if(PyErr_Occurred()) {{
        return NULL;
      }}
      // return None
      Py_INCREF(Py_None);
      return Py_None;
    }}
    static PyMethodDef ModuleMethods[] = {{
      {{"launch", launch, METH_VARARGS, "Entry point for all kernels with this signature"}},
      {{NULL, NULL, 0, NULL}} // sentinel
    }};
    static struct PyModuleDef ModuleDef = {{
      PyModuleDef_HEAD_INIT,
      \"__triton_launcher\",
      NULL, //documentation
      -1, //size
      ModuleMethods
    }};
    PyMODINIT_FUNC PyInit___triton_launcher(void) {{
      PyObject *m = PyModule_Create(&ModuleDef);
      if(m == NULL) {{
        return NULL;
      }}
      PyModule_AddFunctions(m, ModuleMethods);
      return m;
    }}
    """
    return src


def default_cache_dir():
    return os.path.join(os.environ["HOME"], ".triton", "cache")


class CacheManager:

    def __init__(self, key):
        self.key = key
        self.lock_path = None
        # create cache directory if it doesn't exist
        self.cache_dir = os.environ.get('TRITON_CACHE_DIR', default_cache_dir())
        if self.cache_dir:
            self.cache_dir = os.path.join(self.cache_dir, self.key)
            self.lock_path = os.path.join(self.cache_dir, "lock")
            os.makedirs(self.cache_dir, exist_ok=True)

    def _make_path(self, filename):
        return os.path.join(self.cache_dir, filename)

    def has_file(self, filename):
        if not self.cache_dir:
            return False
        return os.path.exists(self._make_path(filename))

    def put(self, data, filename, binary=True):
        if not self.cache_dir:
            return
        binary = isinstance(data, bytes)
        if not binary:
            data = str(data)
        assert self.lock_path is not None
        filepath = self._make_path(filename)
        with FileLock(self.lock_path):
            # use tempfile to be robust against program interruptions
            mode = "wb" if binary else "w"
            with open(filepath + ".tmp", mode) as f:
                f.write(data)
            os.rename(filepath + ".tmp", filepath)


# Utilities for generating and compiling C wrappers


@functools.lru_cache()
def libcuda_dirs():
    locs = subprocess.check_output(["whereis", "libcuda.so"]).decode().strip().split()[1:]
    return [os.path.dirname(loc) for loc in locs]


@contextlib.contextmanager
def quiet():
    old_stdout, old_stderr = sys.stdout, sys.stderr
    sys.stdout, sys.stderr = io.StringIO(), io.StringIO()
    try:
        yield
    finally:
        sys.stdout, sys.stderr = old_stdout, old_stderr

@functools.lru_cache()
def rocm_path_dir():
    return os.getenv("ROCM_PATH", default="/opt/rocm")

def _build(name, src, srcdir):
    if torch.version.hip is not None:
        hip_lib_dir = os.path.join(rocm_path_dir(), "lib")
        hip_include_dir = os.path.join(rocm_path_dir(), "include")
    else:
        cuda_lib_dirs = libcuda_dirs()
        base_dir = os.path.dirname(__file__)
        cuda_path = os.path.join(base_dir, "third_party", "cuda")

        cu_include_dir = os.path.join(cuda_path, "include")
        triton_include_dir = os.path.join(os.path.dirname(__file__), "include")
        cuda_header = os.path.join(cu_include_dir, "cuda.h")
        triton_cuda_header = os.path.join(triton_include_dir, "cuda.h")
        if not os.path.exists(cuda_header) and os.path.exists(triton_cuda_header):
            cu_include_dir = triton_include_dir
    suffix = sysconfig.get_config_var('EXT_SUFFIX')
    so = os.path.join(srcdir, '{name}{suffix}'.format(name=name, suffix=suffix))
    # try to avoid setuptools if possible
    cc = os.environ.get("CC")
    if cc is None:
        # TODO: support more things here.
        clang = shutil.which("clang")
        gcc = shutil.which("gcc")
        cc = gcc if gcc is not None else clang
        if cc is None:
            raise RuntimeError("Failed to find C compiler. Please specify via CC environment variable.")
    # This function was renamed and made public in Python 3.10
    if hasattr(sysconfig, 'get_default_scheme'):
        scheme = sysconfig.get_default_scheme()
    else:
        scheme = sysconfig._get_default_scheme()
    # 'posix_local' is a custom scheme on Debian. However, starting Python 3.10, the default install
    # path changes to include 'local'. This change is required to use triton with system-wide python.
    if scheme == 'posix_local':
        scheme = 'posix_prefix'
    py_include_dir = sysconfig.get_paths(scheme=scheme)["include"]

    if torch.version.hip is not None:
        ret = subprocess.check_call([cc, src, f"-I{hip_include_dir}", f"-I{py_include_dir}", f"-I{srcdir}", "-shared", "-fPIC", f"-L{hip_lib_dir}", "-lamdhip64", "-o", so])
    else:
        cc_cmd = [cc, src, "-O3", f"-I{cu_include_dir}", f"-I{py_include_dir}", f"-I{srcdir}", "-shared", "-fPIC", "-lcuda", "-o", so]
        cc_cmd += [f"-L{dir}" for dir in cuda_lib_dirs]
        ret = subprocess.check_call(cc_cmd)

    if ret == 0:
        return so
    # fallback on setuptools
    extra_compile_args = []
    library_dirs = cuda_lib_dirs
    include_dirs = [srcdir, cu_include_dir]
    libraries = ['cuda']
    # extra arguments
    extra_link_args = []
    # create extension module
    ext = setuptools.Extension(
        name=name,
        language='c',
        sources=[src],
        include_dirs=include_dirs,
        extra_compile_args=extra_compile_args + ['-O3'],
        extra_link_args=extra_link_args,
        library_dirs=library_dirs,
        libraries=libraries,
    )
    # build extension module
    args = ['build_ext']
    args.append('--build-temp=' + srcdir)
    args.append('--build-lib=' + srcdir)
    args.append('-q')
    args = dict(
        name=name,
        ext_modules=[ext],
        script_args=args,
    )
    with quiet():
        setuptools.setup(**args)
    return so


def make_so_cache_key(version_hash, signature, constants):
    # Get unique key for the compiled code
    signature = {k: 'ptr' if v[0] == '*' else v for k, v in signature.items()}
    key = f"{version_hash}-{''.join(signature.values())}{constants}"
    key = hashlib.md5(key.encode("utf-8")).hexdigest()
    return key


def make_fn_cache_key(fn_hash, signature, configs, constants, num_warps, num_stages):
    # Get unique key for the compiled code
    get_conf_key = lambda conf: (sorted(conf.divisible_by_16), sorted(conf.equal_to_1))
    configs_key = [get_conf_key(conf) for conf in configs]
    key = f"{fn_hash}-{''.join(signature.values())}-{configs_key}-{constants}-{num_warps}-{num_stages}"
    key = hashlib.md5(key.encode("utf-8")).hexdigest()
    return key


def read_or_execute(cache_manager, force_compile, file_name, metadata,
                    run_if_found: Callable[[str], bytes] = None,
                    run_if_not_found: Callable = None):
    suffix = file_name.split(".")[1]
    if not force_compile and cache_manager.has_file(file_name):
        module = run_if_found(cache_manager._make_path(file_name))
        data = module if isinstance(module, bytes) else str(module).encode("utf-8")
        md5 = hashlib.md5(data).hexdigest()
        has_changed = metadata and md5 != metadata["md5"][suffix]
        return module, md5, has_changed, True
    module = run_if_not_found()
    data = module if isinstance(module, bytes) else str(module).encode("utf-8")
    md5 = hashlib.md5(data).hexdigest()
    cache_manager.put(data, file_name, True if isinstance(data, bytes) else data)
    return module, md5, True, False

def get_amdgpu_arch_fulldetails():
    """
    get the amdgpu fulll ISA details for compiling:
    i.e., arch_triple: amdgcn-amd-amdhsa; arch_name: gfx906; arch_features: sramecc+:xnack-
    """
    try:
        rocminfo = subprocess.check_output(rocm_path_dir() + '/bin/rocminfo').decode()
        gfx_arch_details = re.search('amd.*', rocminfo).group(0).strip().split('--')
        arch_triple = gfx_arch_details[0]
        arch_name_features = gfx_arch_details[1].split(':')
        arch_name = arch_name_features[0]
        arch_features = ""

        if (len(arch_name_features) == 3):
            arch_features = "+" + re.search('\\w+', arch_name_features[1]).group(0) + ","\
                            "-" + re.search('\\w+', arch_name_features[2]).group(0)
        return [arch_triple, arch_name, arch_features]
    except:
        return None

def make_stub(name, signature, constants):
    # name of files that are cached
    so_cache_key = make_so_cache_key(triton.runtime.jit.version_key(), signature, constants)
    so_cache_manager = CacheManager(so_cache_key)
    so_name = f"{name}.so"
    # retrieve stub from cache if it exists
    if not so_cache_manager.has_file(so_name):
        with tempfile.TemporaryDirectory() as tmpdir:
            src = generate_launcher(constants, signature)
            src_path = os.path.join(tmpdir, "main.c")
            with open(src_path, "w") as f:
                f.write(src)
            so = _build(name, src_path, tmpdir)
            with open(so, "rb") as f:
                so_cache_manager.put(f.read(), so_name, binary=True)
    return so_cache_manager._make_path(so_name)


def convert_type_repr(x):
    match = re.search(r'!tt\.ptr<(.*)>', x)
    if match is not None:
        return '*' + convert_type_repr(match.group(1))
    return x


def make_hash(fn, **kwargs):
    if isinstance(fn, triton.runtime.JITFunction):
        configs = kwargs["configs"]
        signature = kwargs["signature"]
        constants = kwargs.get("constants", dict())
        num_warps = kwargs.get("num_warps", 4)
        num_stages = kwargs.get("num_stages", 3)
        # Get unique key for the compiled code
        get_conf_key = lambda conf: (sorted(conf.divisible_by_16), sorted(conf.equal_to_1))
        configs_key = [get_conf_key(conf) for conf in configs]
        key = f"{fn.cache_key}-{''.join(signature.values())}-{configs_key}-{constants}-{num_warps}-{num_stages}"
        return hashlib.md5(key.encode("utf-8")).hexdigest()
    assert isinstance(fn, str)
    return hashlib.md5((Path(fn).read_text() + triton.runtime.jit.version_key()).encode("utf-8")).hexdigest()


# - ^\s*func\.func\s+ : match the start of the string, any leading whitespace, the keyword func,
#    and any following whitespace
# - (public\s+)? : optionally match the keyword public and any following whitespace
# - (@\w+) : match an @ symbol followed by one or more word characters
#   (letters, digits, or underscores), and capture it as group 1 (the function name)
# - (\((?:%\w+: \S+(?: \{\S+ = \S+ : \S+\})?(?:, )?)*\)) : match a pair of parentheses enclosing
#   zero or more arguments separated by commas, and capture it as group 2 (the argument list)
mlir_prototype_pattern = r'^\s*func\.func\s+(?:public\s+)?(@\w+)(\((?:%\w+: \S+(?: \{\S+ = \S+ : \S+\})?(?:, )?)*\))\s*\{\s*$'
ptx_prototype_pattern = r"\.(?:visible|extern)\s+\.(?:entry|func)\s+(\w+)\s*\(([^)]*)\)"
prototype_pattern = {
    "ttir": mlir_prototype_pattern,
    "ttgir": mlir_prototype_pattern,
    "ptx": ptx_prototype_pattern,
}

mlir_arg_type_pattern = r'%\w+: ([^,^\)\s]+)(?: \{\S+ = \S+ : \S+\})?,?'
ptx_arg_type_pattern = r"\.param\s+\.(\w+)"
arg_type_pattern = {
    "ttir": mlir_arg_type_pattern,
    "ttgir": mlir_arg_type_pattern,
    "ptx": ptx_arg_type_pattern,
}


def _get_jsonable_constants(constants):
    def _is_jsonable(x):
        try:
            json.dumps(x)
            return True
        except (TypeError, OverflowError):
            return False
    serialized_constants = {}
    for constant in constants:
        if _is_jsonable(constants[constant]):
            serialized_constants[constant] = constants[constant]
    return serialized_constants

# def compile(fn, signature: str, device: int = -1, constants=dict(), num_warps: int = 4, num_stages: int = 3, extern_libs=None, configs=None):


@static_vars(discovered_gfx_arch_fulldetails = get_amdgpu_arch_fulldetails())
def compile(fn, **kwargs):
    capability = kwargs.get("cc", None)
    if capability is None:
        device = torch.cuda.current_device()
        capability = torch.cuda.get_device_capability(device)
        capability = capability[0] * 10 + capability[1]
    # we get the kernel, i.e. the first function generated in the module
    # if fn is not a JITFunction, then it
    # has to be a path to a file
    context = _triton.ir.context()
    asm = dict()
    constants = kwargs.get("constants", dict())
    num_warps = kwargs.get("num_warps", 4)
    num_stages = kwargs.get("num_stages", 3 if capability >= 75 else 2)
    extern_libs = kwargs.get("extern_libs", dict())
    debug = kwargs.get("debug", False)
    # build compilation stages
<<<<<<< HEAD
    if torch.version.hip is not None:
        if extern_libs is None:
            extern_libs = get_amdgcn_bitcode_paths()
        else:
            extern_libs.update(get_amdgcn_bitcode_paths())

        for key in list(extern_libs):
            if extern_libs[key] == '' or extern_libs[key] is None:
               extern_libs.pop(key)

        gfx_arch_full_details = compile.discovered_gfx_arch_fulldetails
        gfx_arch = os.environ.get('MI_GPU_ARCH', gfx_arch_full_details[1])
        if gfx_arch is None:
            raise RuntimeError('gfx_arch is None (not specified)')
        stages = {
            "ast": (lambda path: fn, None),
            "ttir": (lambda path: parse_mlir_module(path, context),
                     lambda src: ast_to_ttir(src, signature, configs[0], constants)),
            "ttgir": (lambda path: parse_mlir_module(path, context),
                      lambda src: optimize_ttgir(ttir_to_ttgir(src, num_warps), num_stages, capability)),
            "llir": (lambda path: Path(path).read_text(),
                     lambda src: ttgir_to_llir(src, extern_libs, capability)),
            "amdgcn": (lambda path: Path(path).read_text(),
                       lambda src: llir_to_amdgcn_and_hsaco(src, gfx_arch,
                                                        gfx_arch_full_details[0],
                                                        gfx_arch_full_details[2])),
        }
    else:
        stages = {
            "ast": (lambda path: fn, None),
            "ttir": (lambda path: parse_mlir_module(path, context),
                     lambda src: ast_to_ttir(src, signature, configs[0], constants)),
            "ttgir": (lambda path: parse_mlir_module(path, context),
                      lambda src: optimize_ttgir(ttir_to_ttgir(src, num_warps), num_stages, capability)),
            "llir": (lambda path: Path(path).read_text(),
                     lambda src: ttgir_to_llir(src, extern_libs, capability)),
            "ptx": (lambda path: Path(path).read_text(),
                    lambda src: llir_to_ptx(src, capability)),
            "cubin": (lambda path: Path(path).read_bytes(),
                      lambda src: ptx_to_cubin(src, capability))
        }

=======
    stages = {
        "ast": (lambda path: fn, None),
        "ttir": (lambda path: parse_mlir_module(path, context),
                 lambda src: ast_to_ttir(src, signature, configs[0], constants, debug)),
        "ttgir": (lambda path: parse_mlir_module(path, context),
                  lambda src: optimize_ttgir(ttir_to_ttgir(src, num_warps), num_stages, capability)),
        "llir": (lambda path: Path(path).read_text(),
                 lambda src: ttgir_to_llir(src, extern_libs, capability)),
        "ptx": (lambda path: Path(path).read_text(),
                lambda src: llir_to_ptx(src, capability)),
        "cubin": (lambda path: Path(path).read_bytes(),
                  lambda src: ptx_to_cubin(src, capability))
    }
>>>>>>> 9b7c65a3
    # find out the signature of the function
    if isinstance(fn, triton.runtime.JITFunction):
        configs = kwargs.get("configs", None)
        signature = kwargs["signature"]
        if configs is None:
            configs = [instance_descriptor()]
        assert len(configs) == 1
        kwargs["configs"] = configs
        name = fn.__name__
        first_stage = 0
        if isinstance(signature, str):
            signature = {k: v.strip() for k, v in enumerate(signature.split(","))}
        kwargs["signature"] = signature
    else:
        assert isinstance(fn, str)
        _, ir = os.path.basename(fn).split(".")
        src = Path(fn).read_text()
        import re
        match = re.search(prototype_pattern[ir], src, re.MULTILINE)
        name, signature = match.group(1), match.group(2)
        # print(name, signature)
        types = re.findall(arg_type_pattern[ir], signature)
        # print(types)
        param_tys = [convert_type_repr(ty) for ty in types]
        signature = {k: v for k, v in enumerate(param_tys)}
        first_stage = list(stages.keys()).index(ir)

    # cache manager
    so_path = make_stub(name, signature, constants)
    # create cache manager
    fn_cache_manager = CacheManager(make_hash(fn, **kwargs))
    # determine name and extension type of provided function
    if isinstance(fn, triton.runtime.JITFunction):
        name, ext = fn.__name__, "ast"
    else:
        name, ext = os.path.basename(fn).split(".")

    # load metadata if any
    metadata = None
    if fn_cache_manager.has_file(f'{name}.json'):
        with open(fn_cache_manager._make_path(f"{name}.json")) as f:
            metadata = json.load(f)
    else:
        metadata = {"num_warps": num_warps, "num_stages": num_stages,
                    "constants": _get_jsonable_constants(constants), "ctime": dict(), "debug": debug}
        if ext == "ptx":
            assert "shared" in kwargs, "ptx compilation must provide shared memory size"
            metadata["shared"] = kwargs["shared"]

    first_stage = list(stages.keys()).index(ext)
    asm = dict()
    module = fn
    # run compilation pipeline  and populate metadata
    for ir, (parse, compile_kernel) in list(stages.items())[first_stage:]:
        path = fn_cache_manager._make_path(f"{name}.{ir}")
        if ir == ext:
            next_module = parse(fn)
        elif os.path.exists(path) and\
                ir in metadata["ctime"] and\
                os.path.getctime(path) == metadata["ctime"][ir]:
            if ir == "amdgcn":
                next_module = (parse(path), parse(fn_cache_manager._make_path(f"{name}.hsaco_path")))
            else:
                next_module = parse(path)
        else:
            next_module = compile_kernel(module)
            if ir == "amdgcn":
                fn_cache_manager.put(next_module[0], f"{name}.{ir}")
                fn_cache_manager.put(next_module[1], f"{name}.hsaco_path")
            else:
                fn_cache_manager.put(next_module, f"{name}.{ir}")
        if os.path.exists(path):
            metadata["ctime"][ir] = os.path.getctime(path)
        if ir == "cubin":
            asm[ir] = next_module
        elif ir == "amdgcn":
            asm[ir] = str(next_module[0])
        else:
            asm[ir] = str(next_module)
        if ir == "llir" and "shared" not in metadata:
            metadata["shared"] = _triton.get_shared_memory_size(module)
        if ir == "ptx":
            metadata["name"] = ptx_get_kernel_name(next_module)
        if ir == "amdgcn":
            metadata["name"] = amdgcn_get_kernel_name(next_module[0])
            asm["hsaco_path"] = next_module[1]
        module = next_module
    # write-back metadata
    fn_cache_manager.put(json.dumps(metadata), f"{name}.json", binary=False)
    # return handle to compiled kernel
    return CompiledKernel(fn, so_path, metadata, asm)

@static_vars(discovered_gfx_arch_fulldetails = get_amdgpu_arch_fulldetails())
def _get_amdgcn_bitcode_paths():
  if torch.version.hip is not None:
      gpu_arch_agnostic_bitcode_libraries = ["opencl.bc",
                                             "ocml.bc",
                                             "ockl.bc",
                                             "oclc_finite_only_off.bc",
                                             "oclc_daz_opt_off.bc",
                                             "oclc_correctly_rounded_sqrt_on.bc",
                                             "oclc_unsafe_math_off.bc",
                                             "oclc_wavefrontsize64_on.bc"]
    
      gfx_arch = _get_amdgcn_bitcode_paths.discovered_gfx_arch_fulldetails[1]
      gfx_arch_id = re.search('gfx(\\w+)', gfx_arch).group(1).strip()

      gpu_arch_specific_bitcode_library = 'oclc_isa_version_' + gfx_arch_id + ".bc"
      bitcode_path_dir = os.path.join(Path(__file__).parent.resolve(), "third_party/rocm/lib/bitcode/")

      amdgcn_bitcode_paths = {}
      i = 1
      for bc_lib in gpu_arch_agnostic_bitcode_libraries:
        bc_path = bitcode_path_dir + bc_lib
        if os.path.exists(bc_path):
            amdgcn_bitcode_paths['library_' + str(i)] = bc_path
            i += 1
      bc_gfx_path = bitcode_path_dir + gpu_arch_specific_bitcode_library
      if os.path.exists(bc_gfx_path):
        amdgcn_bitcode_paths['library_' + str(i)] = bc_gfx_path
    
      return amdgcn_bitcode_paths
  else:
      return {}

@static_vars(amdgcn_bitcode_paths = _get_amdgcn_bitcode_paths())
def get_amdgcn_bitcode_paths():
  return get_amdgcn_bitcode_paths.amdgcn_bitcode_paths

class CompiledKernel:

    # Hooks for external tools to monitor the execution of triton kernels
    launch_enter_hook = None
    launch_exit_hook = None

    def __init__(self, fn, so_path, metadata, asm):
        # initialize launcher
        import importlib.util
        spec = importlib.util.spec_from_file_location("__triton_launcher", so_path)
        mod = importlib.util.module_from_spec(spec)
        self.fn = fn
        spec.loader.exec_module(mod)
        self.c_wrapper = getattr(mod, "launch")
        # initialize metadata
        self.shared = metadata["shared"]
        self.num_warps = metadata["num_warps"]
        self.num_stages = metadata["num_stages"]
        self.constants = metadata["constants"]
        # initialize asm dict
        self.asm = asm
        # binaries are lazily initialized
        # because it involves doing runtime things
        # (e.g., checking amount of shared memory on current device)
        self.metadata = metadata
        self.cu_module = None
        self.cu_function = None

    def _init_handles(self):
        if self.cu_module is not None:
            return
        device = torch.cuda.current_device()
<<<<<<< HEAD
        if torch.version.hip is not None:
            global hip_utils
            init_hip_utils()
            max_shared = hip_utils.get_device_properties(device)["max_shared_mem"]
            if self.shared > max_shared:
                raise OutOfResources(self.shared, max_shared, "shared memory")
            mod, func, n_regs, n_spills = hip_utils.load_binary(self.metadata["name"], self.asm["hsaco_path"], self.shared, device)
        else:
            global cuda_utils
            init_cuda_utils()
            max_shared = cuda_utils.get_device_properties(device)["max_shared_mem"]
            if self.shared > max_shared:
                raise OutOfResources(self.shared, max_shared, "shared memory")
            mod, func, n_regs, n_spills = cuda_utils.load_binary(self.metadata["name"], self.asm["cubin"], self.shared, device)
        # print(self.shared, n_regs, n_spills)
=======
        global cuda_utils
        init_cuda_utils()
        max_shared = cuda_utils.get_device_properties(device)["max_shared_mem"]
        if self.shared > max_shared:
            raise OutOfResources(self.shared, max_shared, "shared memory")
        mod, func, n_regs, n_spills = cuda_utils.load_binary(self.metadata["name"], self.asm["cubin"], self.shared, device)
        self.n_spills = n_spills
        self.n_regs = n_regs
>>>>>>> 9b7c65a3
        self.cu_module = mod
        self.cu_function = func

    def __getattribute__(self, name):
        if name == 'c_wrapper':
            self._init_handles()
        return super().__getattribute__(name)

    def __getitem__(self, grid):
        self._init_handles()

        def runner(*args, stream=None):
            if stream is None:
                stream = torch.cuda.current_stream().cuda_stream
            self.c_wrapper(grid[0], grid[1], grid[2], self.num_warps, self.shared, stream, self.cu_function,
                           CompiledKernel.launch_enter_hook, CompiledKernel.launch_exit_hook, self, *args)
        return runner

    def get_sass(self, fun=None):
        if 'sass' in self.asm:
            return self.asm['sass']
        fd, path = tempfile.mkstemp()
        try:
            with open(fd, 'wb') as cubin:
                cubin.write(self.asm['cubin'])
            self.sass = extract(path, fun)
        finally:
            os.remove(path)
        self.asm['sass'] = self.sass
        return self.sass


class CudaUtils(object):

    def __new__(cls):
        if not hasattr(cls, 'instance'):
            cls.instance = super(CudaUtils, cls).__new__(cls)
        return cls.instance

    @staticmethod
    def _generate_src():
        return """
        #include <cuda.h>

        #include \"cuda.h\"
        #define PY_SSIZE_T_CLEAN
        #include <Python.h>

        static inline void gpuAssert(CUresult code, const char *file, int line)
        {
           if (code != CUDA_SUCCESS)
           {
              const char* prefix = "Triton Error [CUDA]: ";
              const char* str;
              cuGetErrorString(code, &str);
              char err[1024] = {0};
              strcat(err, prefix);
              strcat(err, str);
              PyErr_SetString(PyExc_RuntimeError, err);
           }
        }

        #define CUDA_CHECK(ans) { gpuAssert((ans), __FILE__, __LINE__); if(PyErr_Occurred()) return NULL; }

        static PyObject* getDeviceProperties(PyObject* self, PyObject* args){
            int device_id;
            if(!PyArg_ParseTuple(args, "i", &device_id))
                return NULL;
            // Get device handle
            CUdevice device;
            cuDeviceGet(&device, device_id);

            // create a struct to hold device properties
            int max_shared_mem;
            int multiprocessor_count;
            int sm_clock_rate;
            int mem_clock_rate;
            int mem_bus_width;
            CUDA_CHECK(cuDeviceGetAttribute(&max_shared_mem, CU_DEVICE_ATTRIBUTE_MAX_SHARED_MEMORY_PER_BLOCK_OPTIN, device));
            CUDA_CHECK(cuDeviceGetAttribute(&multiprocessor_count, CU_DEVICE_ATTRIBUTE_MULTIPROCESSOR_COUNT, device));
            CUDA_CHECK(cuDeviceGetAttribute(&sm_clock_rate, CU_DEVICE_ATTRIBUTE_CLOCK_RATE, device));
            CUDA_CHECK(cuDeviceGetAttribute(&mem_clock_rate, CU_DEVICE_ATTRIBUTE_MEMORY_CLOCK_RATE, device));
            CUDA_CHECK(cuDeviceGetAttribute(&mem_bus_width, CU_DEVICE_ATTRIBUTE_GLOBAL_MEMORY_BUS_WIDTH, device));


            return Py_BuildValue("{s:i, s:i, s:i, s:i, s:i}", "max_shared_mem", max_shared_mem,
                                       "multiprocessor_count", multiprocessor_count,
                                       "sm_clock_rate", sm_clock_rate,
                                       "mem_clock_rate", mem_clock_rate,
                                       "mem_bus_width", mem_bus_width);
        }

        static PyObject* loadBinary(PyObject* self, PyObject* args) {
            const char* name;
            const char* data;
            Py_ssize_t data_size;
            int shared;
            int device;
            if(!PyArg_ParseTuple(args, "ss#ii", &name, &data, &data_size, &shared, &device)) {
                return NULL;
            }
            CUfunction fun;
            CUmodule mod;
            int32_t n_regs = 0;
            int32_t n_spills = 0;
            // create driver handles
            CUDA_CHECK(cuModuleLoadData(&mod, data));
            CUDA_CHECK(cuModuleGetFunction(&fun, mod, name));
            // get allocated registers and spilled registers from the function
            CUDA_CHECK(cuFuncGetAttribute(&n_regs, CU_FUNC_ATTRIBUTE_NUM_REGS, fun));
            CUDA_CHECK(cuFuncGetAttribute(&n_spills, CU_FUNC_ATTRIBUTE_LOCAL_SIZE_BYTES, fun));
            n_spills /= 4;
            // set dynamic shared memory if necessary
            int shared_optin;
            CUDA_CHECK(cuDeviceGetAttribute(&shared_optin, CU_DEVICE_ATTRIBUTE_MAX_SHARED_MEMORY_PER_BLOCK_OPTIN, device));
            if (shared > 49152 && shared_optin > 49152) {
              CUDA_CHECK(cuFuncSetCacheConfig(fun, CU_FUNC_CACHE_PREFER_SHARED));
              int shared_total, shared_static;
              CUDA_CHECK(cuDeviceGetAttribute(&shared_total, CU_DEVICE_ATTRIBUTE_MAX_SHARED_MEMORY_PER_MULTIPROCESSOR, device));
              CUDA_CHECK(cuFuncGetAttribute(&shared_static, CU_FUNC_ATTRIBUTE_SHARED_SIZE_BYTES, fun));
              CUDA_CHECK(cuFuncSetAttribute(fun, CU_FUNC_ATTRIBUTE_MAX_DYNAMIC_SHARED_SIZE_BYTES, shared_optin - shared_static));
            }

            if(PyErr_Occurred()) {
              return NULL;
            }
            return Py_BuildValue("(KKii)", (uint64_t)mod, (uint64_t)fun, n_regs, n_spills);
        }

        static PyMethodDef ModuleMethods[] = {
          {"load_binary", loadBinary, METH_VARARGS, "Load provided cubin into CUDA driver"},
          {"get_device_properties", getDeviceProperties, METH_VARARGS, "Get the properties for a given device"},
          {NULL, NULL, 0, NULL} // sentinel
        };

        static struct PyModuleDef ModuleDef = {
          PyModuleDef_HEAD_INIT,
          \"cuda_utils\",
          NULL, //documentation
          -1, //size
          ModuleMethods
        };

        PyMODINIT_FUNC PyInit_cuda_utils(void) {
          PyObject *m = PyModule_Create(&ModuleDef);
          if(m == NULL) {
            return NULL;
          }
          PyModule_AddFunctions(m, ModuleMethods);
          return m;
        }
        """

    def __init__(self):
        src = self._generate_src()
        key = hashlib.md5(src.encode("utf-8")).hexdigest()
        cache = CacheManager(key)
        fname = "cuda_utils.so"
        if not cache.has_file(fname):
            with tempfile.TemporaryDirectory() as tmpdir:
                src_path = os.path.join(tmpdir, "main.c")
                with open(src_path, "w") as f:
                    f.write(src)
                so = _build("cuda_utils", src_path, tmpdir)
                with open(so, "rb") as f:
                    cache.put(f.read(), fname, binary=True)
        import importlib.util
        spec = importlib.util.spec_from_file_location("cuda_utils", cache._make_path(fname))
        mod = importlib.util.module_from_spec(spec)
        spec.loader.exec_module(mod)
        self.load_binary = mod.load_binary
        self.get_device_properties = mod.get_device_properties


def init_cuda_utils():
    global cuda_utils
    if cuda_utils is None:
        cuda_utils = CudaUtils()

cuda_utils = None

def init_hip_utils():
    global hip_utils
    if hip_utils is None:
        hip_utils = HIPUtils()

hip_utils = None

class HIPUtils(object):
    def __new__(cls):
        if not hasattr(cls, 'instance'):
            cls.instance = super(HIPUtils, cls).__new__(cls)
        return cls.instance

    def _generate_src(self):
        return """
        #define __HIP_PLATFORM_AMD__
        #include <hip/hip_runtime.h>
        #define PY_SSIZE_T_CLEAN
        #include <Python.h>
        #include <stdio.h>
        #include <stdlib.h>
        static inline void gpuAssert(hipError_t code, const char *file, int line)
        {{
          if (code != HIP_SUCCESS)
          {{
             const char* prefix = "Triton Error [HIP]: ";
             const char* str = hipGetErrorString(code);
             char err[1024] = {0};
             snprintf(err, 1024, "%s Code: %d, Messsage: %s", prefix, code, str );
             PyErr_SetString(PyExc_RuntimeError, err);
          }}
        }}

        #define HIP_CHECK(ans) { gpuAssert((ans), __FILE__, __LINE__); if(PyErr_Occurred()) return NULL; }

        static PyObject* getDeviceProperties(PyObject* self, PyObject* args){
            int device_id;
            if(!PyArg_ParseTuple(args, "i", &device_id))
                return NULL;

            hipDeviceProp_t props;
            HIP_CHECK(hipGetDeviceProperties(&props, device_id));

            // create a struct to hold device properties
            return Py_BuildValue("{s:i, s:i, s:i, s:i, s:i}", "max_shared_mem", props.sharedMemPerBlock,
                                       "multiprocessor_count", props.multiProcessorCount,
                                       "sm_clock_rate", props.clockRate,
                                       "mem_clock_rate", props.memoryClockRate,
                                       "mem_bus_width", props.memoryBusWidth);
        }

        static PyObject* loadBinary(PyObject* self, PyObject* args) {
            const char* name;
            const char* data;
            Py_ssize_t data_size;
            int shared;
            int device;
            if(!PyArg_ParseTuple(args, "ss#ii", &name, &data, &data_size, &shared, &device)) {
                return NULL;
            }

            // Open HSACO file
            FILE* hsaco_file;
            if ((hsaco_file = fopen(data, "rb")) == NULL) {
                return NULL;
            }

            // Read HSCAO file into Buffer
            fseek(hsaco_file, 0L, SEEK_END);
            size_t hsaco_file_size = ftell(hsaco_file);
            unsigned char* hsaco = (unsigned char*) malloc(hsaco_file_size * sizeof(unsigned char));
            rewind(hsaco_file);
            fread(hsaco, sizeof(unsigned char), hsaco_file_size, hsaco_file);
            fclose(hsaco_file);

            // set HIP options
            hipJitOption opt[] = {hipJitOptionErrorLogBufferSizeBytes, hipJitOptionErrorLogBuffer,
                                  hipJitOptionInfoLogBufferSizeBytes, hipJitOptionInfoLogBuffer,
                                  hipJitOptionLogVerbose};
            const unsigned int errbufsize = 8192;
            const unsigned int logbufsize = 8192;
            char _err[errbufsize];
            char _log[logbufsize];
            void *optval[] = {(void *)(uintptr_t)errbufsize,
                              (void *)_err, (void *)(uintptr_t)logbufsize,
                              (void *)_log, (void *)1};

            // launch HIP Binary
            hipModule_t mod;
            hipFunction_t fun;
            hipModuleLoadDataEx(&mod, hsaco, 5, opt, optval);
            hipModuleGetFunction(&fun, mod, name);
            free(hsaco);

            // get allocated registers and spilled registers from the function
            int n_regs = 0;
            int n_spills = 0;
            if(PyErr_Occurred()) {
              return NULL;
            }
            return Py_BuildValue("(KKii)", (uint64_t)mod, (uint64_t)fun, n_regs, n_spills);
        }

        static PyMethodDef ModuleMethods[] = {
          {"load_binary", loadBinary, METH_VARARGS, "Load provided hsaco into HIP driver"},
          {"get_device_properties", getDeviceProperties, METH_VARARGS, "Get the properties for a given device"},
          {NULL, NULL, 0, NULL} // sentinel
        };

        static struct PyModuleDef ModuleDef = {
          PyModuleDef_HEAD_INIT,
          \"hip_utils\",
          NULL, //documentation
          -1, //size
          ModuleMethods
        };

        PyMODINIT_FUNC PyInit_hip_utils(void) {
          PyObject *m = PyModule_Create(&ModuleDef);
          if(m == NULL) {
            return NULL;
          }
          PyModule_AddFunctions(m, ModuleMethods);
          return m;
        }
        """

    def __init__(self):
        src = self._generate_src()
        key = hashlib.md5(src.encode("utf-8")).hexdigest()
        cache = CacheManager(key)
        fname = "hip_utils.so"
        if not cache.has_file(fname):
            with tempfile.TemporaryDirectory() as tmpdir:
                src_path = os.path.join(tmpdir, "main.c")
                with open(src_path, "w") as f:
                    f.write(src)
                so = _build("hip_utils", src_path, tmpdir)
                with open(so, "rb") as f:
                    cache.put(f.read(), fname, binary=True)
        import importlib.util
        spec = importlib.util.spec_from_file_location("hip_utils", cache._make_path(fname))
        mod = importlib.util.module_from_spec(spec)
        spec.loader.exec_module(mod)
        self.load_binary = mod.load_binary
        self.get_device_properties = mod.get_device_properties<|MERGE_RESOLUTION|>--- conflicted
+++ resolved
@@ -1765,7 +1765,6 @@
     extern_libs = kwargs.get("extern_libs", dict())
     debug = kwargs.get("debug", False)
     # build compilation stages
-<<<<<<< HEAD
     if torch.version.hip is not None:
         if extern_libs is None:
             extern_libs = get_amdgcn_bitcode_paths()
@@ -1783,7 +1782,7 @@
         stages = {
             "ast": (lambda path: fn, None),
             "ttir": (lambda path: parse_mlir_module(path, context),
-                     lambda src: ast_to_ttir(src, signature, configs[0], constants)),
+                     lambda src: ast_to_ttir(src, signature, configs[0], constants, debug)),
             "ttgir": (lambda path: parse_mlir_module(path, context),
                       lambda src: optimize_ttgir(ttir_to_ttgir(src, num_warps), num_stages, capability)),
             "llir": (lambda path: Path(path).read_text(),
@@ -1797,7 +1796,7 @@
         stages = {
             "ast": (lambda path: fn, None),
             "ttir": (lambda path: parse_mlir_module(path, context),
-                     lambda src: ast_to_ttir(src, signature, configs[0], constants)),
+                     lambda src: ast_to_ttir(src, signature, configs[0], constants, debug)),
             "ttgir": (lambda path: parse_mlir_module(path, context),
                       lambda src: optimize_ttgir(ttir_to_ttgir(src, num_warps), num_stages, capability)),
             "llir": (lambda path: Path(path).read_text(),
@@ -1808,21 +1807,6 @@
                       lambda src: ptx_to_cubin(src, capability))
         }
 
-=======
-    stages = {
-        "ast": (lambda path: fn, None),
-        "ttir": (lambda path: parse_mlir_module(path, context),
-                 lambda src: ast_to_ttir(src, signature, configs[0], constants, debug)),
-        "ttgir": (lambda path: parse_mlir_module(path, context),
-                  lambda src: optimize_ttgir(ttir_to_ttgir(src, num_warps), num_stages, capability)),
-        "llir": (lambda path: Path(path).read_text(),
-                 lambda src: ttgir_to_llir(src, extern_libs, capability)),
-        "ptx": (lambda path: Path(path).read_text(),
-                lambda src: llir_to_ptx(src, capability)),
-        "cubin": (lambda path: Path(path).read_bytes(),
-                  lambda src: ptx_to_cubin(src, capability))
-    }
->>>>>>> 9b7c65a3
     # find out the signature of the function
     if isinstance(fn, triton.runtime.JITFunction):
         configs = kwargs.get("configs", None)
@@ -1984,7 +1968,6 @@
         if self.cu_module is not None:
             return
         device = torch.cuda.current_device()
-<<<<<<< HEAD
         if torch.version.hip is not None:
             global hip_utils
             init_hip_utils()
@@ -1999,17 +1982,8 @@
             if self.shared > max_shared:
                 raise OutOfResources(self.shared, max_shared, "shared memory")
             mod, func, n_regs, n_spills = cuda_utils.load_binary(self.metadata["name"], self.asm["cubin"], self.shared, device)
-        # print(self.shared, n_regs, n_spills)
-=======
-        global cuda_utils
-        init_cuda_utils()
-        max_shared = cuda_utils.get_device_properties(device)["max_shared_mem"]
-        if self.shared > max_shared:
-            raise OutOfResources(self.shared, max_shared, "shared memory")
-        mod, func, n_regs, n_spills = cuda_utils.load_binary(self.metadata["name"], self.asm["cubin"], self.shared, device)
         self.n_spills = n_spills
         self.n_regs = n_regs
->>>>>>> 9b7c65a3
         self.cu_module = mod
         self.cu_function = func
 
