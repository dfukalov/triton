--- conflicted
+++ resolved
@@ -345,12 +345,7 @@
     std::unique_ptr<llvm::raw_string_ostream> ir_ss(
         new llvm::raw_string_ostream(mod_string));
     llvmIR->print(*ir_ss, nullptr);
-<<<<<<< HEAD
-    llvm::dbgs() << "// -----// LLVM IR Dump //----- //\n" << mod_string << "\n";
-=======
-    std::cout << "// -----// LLVM IR Dump //----- //\n"
-              << mod_string << std::endl;
->>>>>>> f11a188a
+    llvm::dbgs() << "// -----// LLVM IR Dump //----- //\n" << mod_string << '\n';
   }
 
   return llvmIR;
