#include "triton/Target/LLVMIR/LLVMIRTranslation.h"

#include "mlir/Conversion/Passes.h"
#include "mlir/Dialect/LLVMIR/LLVMDialect.h"
#include "mlir/ExecutionEngine/ExecutionEngine.h"
#include "mlir/ExecutionEngine/OptUtils.h"
#include "mlir/IR/Dialect.h"
#include "mlir/Pass/Pass.h"
#include "mlir/Pass/PassManager.h"
#include "mlir/Target/LLVMIR/Dialect/LLVMIR/LLVMToLLVMIRTranslation.h"
#include "mlir/Target/LLVMIR/Dialect/NVVM/NVVMToLLVMIRTranslation.h"
#include "mlir/Target/LLVMIR/Dialect/ROCDL/ROCDLToLLVMIRTranslation.h"
#include "mlir/Target/LLVMIR/Export.h"
#include "mlir/Target/LLVMIR/LLVMTranslationInterface.h"
#include "mlir/Transforms/Passes.h"
#include "triton/Conversion/TritonGPUToLLVM/ArithToIndexPass.h"
#include "triton/Conversion/TritonGPUToLLVM/TritonGPUToLLVMPass.h"
#include "triton/Tools/Sys/GetEnv.hpp"
#include "llvm/IR/CallingConv.h"
#include "llvm/ADT/APInt.h"
#include "llvm/ADT/STLExtras.h"
#include "llvm/ADT/SmallVector.h"
#include "llvm/IR/Constants.h"
#include "llvm/IRReader/IRReader.h"
#include "llvm/Linker/Linker.h"
#include "llvm/Support/SourceMgr.h"

#include <iostream>
#include <dlfcn.h>
#include <filesystem>
#include <iterator>

namespace mlir {
namespace triton {

// Describes NVVM Metadata. It is used to record the nvvm related meta
// information from mlir module.
struct NVVMMetadata {
  SmallVector<int, 3> maxntid;
  bool isKernel{};
  // Free to extend with other information.
};

// Add the nvvm related metadata to LLVM IR.
static void amendLLVMFunc(llvm::Function *func, const NVVMMetadata &metadata) {
  auto *module = func->getParent();
  auto &ctx = func->getContext();

  if (!metadata.maxntid.empty()) {
    auto maxntid =
        llvm::to_vector(llvm::map_range(metadata.maxntid, [&](int value) {
          return llvm::ConstantInt::get(llvm::IntegerType::get(ctx, 32),
                                        llvm::APInt(32, value));
        }));

    SmallVector<llvm::Metadata *> md_args = {llvm::ValueAsMetadata::get(func)};
    if (maxntid.size() > 0) {
      md_args.push_back(llvm::MDString::get(ctx, "maxntidx"));
      md_args.push_back(llvm::ValueAsMetadata::get(maxntid[0]));
    }
    if (maxntid.size() > 1) {
      md_args.push_back(llvm::MDString::get(ctx, "maxntidy"));
      md_args.push_back(llvm::ValueAsMetadata::get(maxntid[1]));
    }
    if (maxntid.size() > 2) {
      md_args.push_back(llvm::MDString::get(ctx, "maxntidz"));
      md_args.push_back(llvm::ValueAsMetadata::get(maxntid[2]));
    }

    module->getOrInsertNamedMetadata("nvvm.annotations")
        ->addOperand(llvm::MDNode::get(ctx, md_args));
  }

  if (metadata.isKernel) {
#ifndef USE_ROCM
    llvm::Metadata *mdargs[] = {
        llvm::ValueAsMetadata::get(func), llvm::MDString::get(ctx, "kernel"),
        llvm::ValueAsMetadata::get(
            llvm::ConstantInt::get(llvm::Type::getInt32Ty(ctx), 1))};
    module->getOrInsertNamedMetadata("nvvm.annotations")
        ->addOperand(llvm::MDNode::get(ctx, mdargs));
#else // AMDGCN
    func->setCallingConv(llvm::CallingConv::AMDGPU_KERNEL);
    func->addFnAttr("amdgpu-flat-work-group-size", "1, 1024");
    func->addFnAttr("denormal-fp-math-f32", "preserve-sign");
    func->addFnAttr("amdgpu-unsafe-fp-atomics", "true");
#endif
  }
}

static void
extractNVVMMetadata(mlir::ModuleOp module,
                    llvm::DenseMap<llvm::StringRef, NVVMMetadata> *dic) {
  for (auto op : module.getOps<LLVM::LLVMFuncOp>()) {
    NVVMMetadata meta;

    bool hasMetadata{};

    // maxntid
    if (auto attr = op->getAttrOfType<ArrayAttr>("nvvm.maxntid")) {
      llvm::transform(attr.getAsValueRange<IntegerAttr>(),
                      std::back_inserter(meta.maxntid),
                      [](llvm::APInt value) { return value.getZExtValue(); });
      hasMetadata = true;
    }

    // kernel
    if (op->hasAttr("nvvm.kernel")) {
      meta.isKernel = true;
      hasMetadata = true;
    }

    if (hasMetadata)
      dic->try_emplace(op.getNameAttr().strref(), std::move(meta));
  }
}

static std::map<std::string, std::string> getExternLibs(mlir::ModuleOp module) {
  std::map<std::string, std::string> externLibs;
  SmallVector<LLVM::LLVMFuncOp> funcs;
  module.walk([&](LLVM::LLVMFuncOp func) {
    if (func.isExternal())
      funcs.push_back(func);
  });

  for (auto &func : funcs) {
    if (func.getOperation()->hasAttr("libname")) {
      auto name =
          func.getOperation()->getAttr("libname").dyn_cast<StringAttr>();
      auto path =
          func.getOperation()->getAttr("libpath").dyn_cast<StringAttr>();
      if (name) {
        std::string libName = name.str();
        externLibs[libName] = path.str();
      }
    }
  }

  if (module.getOperation()->hasAttr("triton_gpu.externs")) {
    auto dict = module.getOperation()
                    ->getAttr("triton_gpu.externs")
                    .dyn_cast<DictionaryAttr>();
    for (auto &attr : dict) {
      externLibs[attr.getName().strref().trim().str()] =
          attr.getValue().dyn_cast<StringAttr>().strref().trim().str();
    }
  }

  if (!funcs.empty()) {
    static const std::string libdevice = "libdevice";
    // first search for environmental path
    std::string env_path = ::triton::tools::getenv("TRITON_LIBDEVICE_PATH");
    if (!env_path.empty()) {
      externLibs.try_emplace(libdevice, env_path);
      return externLibs;
    }
    namespace fs = std::filesystem;
    // Search for libdevice relative to its library path if used from Python
    // Then native code is in `triton/_C/libtriton.so` and libdevice in
    // `triton/third_party/cuda/lib/libdevice.10.bc`
    static const auto this_library_path = [] {
      Dl_info fileinfo;
      if (dladdr(reinterpret_cast<void *>(&getExternLibs), &fileinfo) == 0) {
        return std::filesystem::path();
      }
      return std::filesystem::path(fileinfo.dli_fname);
    }();
    static const auto runtime_path =
        this_library_path.parent_path().parent_path() / "third_party" / "cuda" /
        "lib" / "libdevice.10.bc";
    if (fs::exists(runtime_path)) {
      externLibs.try_emplace(libdevice, runtime_path.string());
    } else {
      // When using the Math Dialect, it is possible that some ops (e.g., log)
      // are lowered to a function call. In this case, we need to link libdevice
      // using its default path:
      // [triton root dir]/python/triton/language/libdevice.10.bc
      // TODO(Keren): handle external linkage other than libdevice?
      static const auto this_file_path = std::filesystem::path(__FILE__);
      static const auto compiletime_path = this_file_path.parent_path()
                                               .parent_path()
                                               .parent_path()
                                               .parent_path() /
                                           "python" / "triton" / "third_party" /
                                           "cuda" / "lib" / "libdevice.10.bc";
      if (!fs::exists(compiletime_path)) {
        std::string error_msg = "Can't find libdevice at neither " +
                                runtime_path.string() + " nor " +
                                compiletime_path.string();
        llvm::report_fatal_error(error_msg.c_str());
      }
      externLibs.try_emplace(libdevice, compiletime_path.string());
    }
  }

  return externLibs;
}

static void linkLibdevice(llvm::Module &module) {
  // please check https://llvm.org/docs/NVPTXUsage.html#reflection-parameters
  // this will enable fast math path in libdevice
  // for example, when enable nvvm-reflect-ftz, sqrt.approx.f32 will change to
  // sqrt.approx.ftz.f32
  auto &ctx = module.getContext();
  llvm::Type *i32 = llvm::Type::getInt32Ty(ctx);
  llvm::Metadata *mdFour =
      llvm::ConstantAsMetadata::get(llvm::ConstantInt::getSigned(i32, 4));
  llvm::Metadata *mdName = llvm::MDString::get(ctx, "nvvm-reflect-ftz");
  llvm::Metadata *mdOne =
      llvm::ConstantAsMetadata::get(llvm::ConstantInt::getSigned(i32, 1));
  llvm::MDNode *reflect = llvm::MDNode::get(ctx, {mdFour, mdName, mdOne});
  module.addModuleFlag(reflect);
}

static bool linkExternLib(llvm::Module &module, llvm::StringRef name,
                          llvm::StringRef path) {
  llvm::SMDiagnostic err;
  auto &ctx = module.getContext();

  auto extMod = llvm::parseIRFile(path, err, ctx);
  if (!extMod) {
    llvm::errs() << "Failed to load " << path;
    return true;
  }

  extMod->setTargetTriple(module.getTargetTriple());
  extMod->setDataLayout(module.getDataLayout());

  if (llvm::Linker::linkModules(module, std::move(extMod),
                                llvm::Linker::Flags::LinkOnlyNeeded)) {
    llvm::errs() << "Failed to link " << path;
    return true;
  }

#ifndef USE_ROCM
  if (name == "libdevice") {
    linkLibdevice(module);
  } else {
    assert(false && "unknown extern lib: ");
  }
#endif

  return false;
}

std::unique_ptr<llvm::Module>
translateLLVMToLLVMIR(llvm::LLVMContext *llvmContext, mlir::ModuleOp module) {
  DialectRegistry registry;
  mlir::registerLLVMDialectTranslation(registry);
  mlir::registerROCDLDialectTranslation(registry);
  mlir::registerNVVMDialectTranslation(registry);
  module->getContext()->appendDialectRegistry(registry);

  llvm::DenseMap<llvm::StringRef, NVVMMetadata> nvvmMetadata;
  extractNVVMMetadata(module, &nvvmMetadata);

  auto llvmModule = mlir::translateModuleToLLVMIR(module, *llvmContext);
  if (!llvmModule) {
    llvm::errs() << "Failed to emit LLVM IR\n";
    return nullptr;
  }

  // Link external libraries before perform optimizations
  // Note from libdevice users guide:
  // https://docs.nvidia.com/cuda/libdevice-users-guide/basic-usage.html
  // The standard process for linking with libdevice is to first link it with
  // the target module, then run the standard LLVM optimization and code
  // generation passes. This allows the optimizers to inline and perform
  // analyses on the used library functions, and eliminate any used functions as
  // dead code.
  auto externLibs = getExternLibs(module);
  for (auto &lib : externLibs) {
    if (linkExternLib(*llvmModule, lib.first, lib.second))
      return nullptr;
  }

  auto optPipeline = mlir::makeOptimizingTransformer(
      /*optLevel=*/3, /*sizeLevel=*/0,
      /*targetMachine=*/nullptr);

  if (auto err = optPipeline(llvmModule.get())) {
    llvm::errs() << "Failed to optimize LLVM IR " << err << "\n";
    return nullptr;
  }

  for (auto &func : llvmModule->functions()) {
    auto it = nvvmMetadata.find(func.getName());
    if (it != nvvmMetadata.end())
      amendLLVMFunc(&func, it->second);
  }

  return llvmModule;
}

std::unique_ptr<llvm::Module>
translateTritonGPUToLLVMIR(llvm::LLVMContext *llvmContext,
                           mlir::ModuleOp module, int computeCapability) {
  mlir::PassManager pm(module->getContext());
  applyPassManagerCLOptions(pm);
  auto printingFlags = mlir::OpPrintingFlags();
  printingFlags.elideLargeElementsAttrs(16);
  pm.enableIRPrinting(
      /*shouldPrintBeforePass=*/nullptr,
      /*shouldPrintAfterPass=*/
      [](mlir::Pass *pass, mlir::Operation *) {
        return ::triton::tools::getBoolEnv("MLIR_ENABLE_DUMP");
      },
      /*printModuleScope=*/false,
      /*printAfterOnlyOnChange=*/true,
      /*printAfterOnlyOnFailure*/ false, llvm::dbgs(), printingFlags);

  pm.addPass(mlir::createConvertSCFToCFPass());
  pm.addPass(createTritonConvertArithToIndexPass());
  pm.addPass(mlir::createConvertIndexToLLVMPass());
  pm.addPass(createConvertTritonGPUToLLVMPass(computeCapability));
  pm.addPass(mlir::createArithToLLVMConversionPass());
  pm.addPass(mlir::createCanonicalizerPass());
  // Simplify the IR
  pm.addPass(mlir::createCSEPass());
  pm.addPass(mlir::createSymbolDCEPass());
<<<<<<< HEAD
  pm.addPass(mlir::createCanonicalizerPass());
#ifdef USE_ROCM
  pm.addPass(mlir::createConvertSCFToCFPass());
  pm.addPass(createConvertControlFlowToLLVMPass());
#endif
=======
>>>>>>> 9b7c65a3

  if (failed(pm.run(module))) {
    llvm::errs() << "Pass execution failed";
    return nullptr;
  }

  // llvm::outs() << module << "\n";
  auto llvmIR = translateLLVMToLLVMIR(llvmContext, module);
  if (!llvmIR) {
    llvm::errs() << "Translate to LLVM IR failed";
    return nullptr;
  }

  if (::triton::tools::getBoolEnv("LLVM_IR_ENABLE_DUMP")) {
    std::string mod_string;
    std::unique_ptr<llvm::raw_string_ostream> ir_ss(
           new llvm::raw_string_ostream(mod_string));
    llvmIR->print(*ir_ss, nullptr);
    std::cout << "// -----// LLVM IR Dump //----- //\n" << mod_string << std::endl;
  }

  return llvmIR;
}

void addExternalLibs(mlir::ModuleOp &module,
                     const std::vector<std::string> &names,
                     const std::vector<std::string> &paths) {
  if (names.empty() || names.size() != paths.size())
    return;

  llvm::SmallVector<NamedAttribute, 2> attrs;

  for (size_t i = 0; i < names.size(); ++i) {
    auto name = StringAttr::get(module->getContext(), names[i]);
    auto path = StringAttr::get(module->getContext(), paths[i]);
    NamedAttribute attr(name, path);
    attrs.push_back(attr);
  }

  DictionaryAttr dict = DictionaryAttr::get(module->getContext(), attrs);
  module.getOperation()->setAttr("triton_gpu.externs", dict);
}

} // namespace triton
} // namespace mlir<|MERGE_RESOLUTION|>--- conflicted
+++ resolved
@@ -318,14 +318,10 @@
   // Simplify the IR
   pm.addPass(mlir::createCSEPass());
   pm.addPass(mlir::createSymbolDCEPass());
-<<<<<<< HEAD
-  pm.addPass(mlir::createCanonicalizerPass());
 #ifdef USE_ROCM
   pm.addPass(mlir::createConvertSCFToCFPass());
   pm.addPass(createConvertControlFlowToLLVMPass());
 #endif
-=======
->>>>>>> 9b7c65a3
 
   if (failed(pm.run(module))) {
     llvm::errs() << "Pass execution failed";
